--- conflicted
+++ resolved
@@ -39,366 +39,9 @@
 
 public class MessageUtils {
 
-<<<<<<< HEAD
-	private static final char FIELD_SEPARATOR = '\001';
-
-	public static SessionID getSessionID(Message fixMessage) {
-		final Header header = fixMessage.getHeader();
-		return new SessionID(getFieldOrDefault(header, BeginString.FIELD, null), getFieldOrDefault(
-				header, SenderCompID.FIELD, null), getFieldOrDefault(header, SenderSubID.FIELD,
-				null), getFieldOrDefault(header, SenderLocationID.FIELD, null), getFieldOrDefault(
-				header, TargetCompID.FIELD, null), getFieldOrDefault(header, TargetSubID.FIELD,
-				null), getFieldOrDefault(header, TargetLocationID.FIELD, null), null);
-	}
-
-	public static SessionID getSessionID(String messageString) {
-		return new SessionID(getStringField(messageString, BeginString.FIELD), getStringField(
-				messageString, SenderCompID.FIELD),
-				getStringField(messageString, SenderSubID.FIELD), getStringField(messageString,
-						SenderLocationID.FIELD), getStringField(messageString, TargetCompID.FIELD),
-				getStringField(messageString, TargetSubID.FIELD), getStringField(messageString,
-						TargetLocationID.FIELD), null);
-	}
-
-	public static SessionID getReverseSessionID(Message fixMessage) {
-		final Header header = fixMessage.getHeader();
-		return new SessionID(getFieldOrDefault(header, BeginString.FIELD, null), getFieldOrDefault(
-				header, TargetCompID.FIELD, null), getFieldOrDefault(header, TargetSubID.FIELD,
-				null), getFieldOrDefault(header, TargetLocationID.FIELD, null), getFieldOrDefault(
-				header, SenderCompID.FIELD, null), getFieldOrDefault(header, SenderSubID.FIELD,
-				null), getFieldOrDefault(header, SenderLocationID.FIELD, null), null);
-	}
-
-	public static SessionID getReverseSessionID(String messageString) {
-		return new SessionID(getStringField(messageString, BeginString.FIELD), getStringField(
-				messageString, TargetCompID.FIELD),
-				getStringField(messageString, TargetSubID.FIELD), getStringField(messageString,
-						TargetLocationID.FIELD), getStringField(messageString, SenderCompID.FIELD),
-				getStringField(messageString, SenderSubID.FIELD), getStringField(messageString,
-						SenderLocationID.FIELD), null);
-	}
-
-	private static String getFieldOrDefault(FieldMap fields, int tag, String defaultValue) {
-		if (fields.isSetField(tag)) {
-			try {
-				return fields.getString(tag);
-			} catch (final FieldNotFound e) {
-				// ignore, should never happen
-				return null;
-			}
-		}
-		return defaultValue;
-	}
-
-	/**
-	 * Utility method for parsing a message. This should only be used for parsing messages from
-	 * FIX versions 4.4 or earlier.
-	 *
-	 * @param messageFactory
-	 * @param dataDictionary
-	 * @param messageString
-	 * @return the parsed message
-	 * @throws InvalidMessage
-	 */
-	public static Message parse(MessageFactory messageFactory, DataDictionary dataDictionary,
-			String messageString) throws InvalidMessage {
-		final int index = messageString.indexOf(FIELD_SEPARATOR);
-		if (index < 0) {
-			throw new InvalidMessage("Message does not contain any field separator");
-		}
-		final String beginString = messageString.substring(2, index);
-		final String messageType = getMessageType(messageString);
-		final quickfix.Message message = messageFactory.create(beginString, messageType);
-		message.fromString(messageString, dataDictionary, dataDictionary != null);
-		return message;
-	}
-
-	/**
-	 * NOTE: This method is intended for internal use.
-	 *
-	 * @param session the Session that will process the message
-	 * @param messageString
-	 * @return the parsed message
-	 * @throws InvalidMessage
-	 */
-	public static Message parse(Session session, String messageString) throws InvalidMessage {
-		final String beginString = getStringField(messageString, BeginString.FIELD);
-		final String msgType = getMessageType(messageString);
-
-		ApplVerID applVerID;
-
-		if (FixVersions.BEGINSTRING_FIXT11.equals(beginString)) {
-			applVerID = getApplVerID(session, messageString);
-		} else {
-			applVerID = toApplVerID(beginString);
-		}
-
-		final MessageFactory messageFactory = session.getMessageFactory();
-
-		final DataDictionaryProvider ddProvider = session.getDataDictionaryProvider();
-		final DataDictionary sessionDataDictionary = ddProvider == null ? null : ddProvider
-				.getSessionDataDictionary(beginString);
-		final DataDictionary applicationDataDictionary = ddProvider == null ? null : ddProvider
-				.getApplicationDataDictionary(applVerID);
-
-		final quickfix.Message message = messageFactory.create(beginString, applVerID, msgType);
-		final DataDictionary payloadDictionary = MessageUtils.isAdminMessage(msgType)
-				? sessionDataDictionary
-				: applicationDataDictionary;
-
-		message.parse(messageString, sessionDataDictionary, payloadDictionary,
-				payloadDictionary != null);
-
-		return message;
-	}
-
-	private static ApplVerID getApplVerID(Session session, String messageString)
-			throws InvalidMessage {
-		ApplVerID applVerID = null;
-
-		final String applVerIdString = getStringField(messageString, ApplVerID.FIELD);
-		if (applVerIdString != null) {
-			applVerID = new ApplVerID(applVerIdString);
-		}
-
-		if (applVerID == null) {
-			applVerID = session.getTargetDefaultApplicationVersionID();
-		}
-
-		if (applVerID == null && isLogon(messageString)) {
-			final String defaultApplVerIdString = getStringField(messageString,
-					DefaultApplVerID.FIELD);
-			if (defaultApplVerIdString != null) {
-				applVerID = new ApplVerID(defaultApplVerIdString);
-			}
-		}
-
-		if (applVerID == null) {
-			throw newInvalidMessageException("Can't determine ApplVerID from message " + messageString, getMinimalMessage(messageString));
-		}
-
-		return applVerID;
-	}
-
-	public static boolean isAdminMessage(String msgType) {
-		return msgType.length() == 1 && "0A12345".contains(msgType);
-	}
-
-	public static boolean isHeartbeat(String message) {
-		return isMessageType(message, MsgType.HEARTBEAT);
-	}
-
-	public static boolean isLogon(String message) {
-		return isMessageType(message, MsgType.LOGON);
-	}
-
-	private static boolean isMessageType(String message, String msgType) {
-		try {
-			return msgType.equals(getMessageType(message));
-		} catch (final InvalidMessage e) {
-			return false;
-		}
-	}
-
-	public static String getMessageType(String messageString) throws InvalidMessage {
-		final String value = getStringField(messageString, 35);
-		if (value == null) {
-			throw newInvalidMessageException("Missing or garbled message type in " + messageString, getMinimalMessage(messageString));
-		}
-		return value;
-	}
-
-	/**
-	 * Tries to set MsgSeqNum and MsgType from a FIX string to a new Message.
-	 * These fields are referenced on the outgoing Reject message.
-	 *
-	 * @param messageString FIX message as String
-	 * @return New quickfix.Message with optionally set header fields MsgSeqNum
-	 * and MsgType.
-	 */
-	static Message getMinimalMessage(String messageString) {
-		final Message tempMessage = new Message();
-		final String seqNum = getStringField(messageString, 34);
-		if (seqNum != null) {
-			tempMessage.getHeader().setString(34, seqNum);
-		}
-		final String msgType = getStringField(messageString, 35);
-		if (msgType != null) {
-			tempMessage.getHeader().setString(35, msgType);
-		}
-		return tempMessage;
-	}
-
-	public static String getStringField(String messageString, int tag) {
-		String value = null;
-		final String tagString = Integer.toString(tag);
-		int start = messageString.indexOf(tagString, 0);
-		while (start != -1 && value == null) {
-			if ((start == 0 || messageString.charAt(start - 1) == FIELD_SEPARATOR)) {
-				int end = start + tagString.length();
-				if ((end + 1) < messageString.length() && messageString.charAt(end) == '=') {
-					// found tag, get value
-					start = end = (end + 1);
-					while (end < messageString.length()
-							&& messageString.charAt(end) != FIELD_SEPARATOR) {
-						end++;
-					}
-					if (end == messageString.length()) {
-						return null;
-					}
-					value = messageString.substring(start, end);
-				}
-			}
-			start = messageString.indexOf(tagString, start + 1);
-		}
-		return value;
-	}
-
-	private static final Map<String, String> applVerIDtoBeginString = new HashMap<>() {
-		{
-			// No support for earlier versions of FIX
-			put(ApplVerID.FIX40, FixVersions.BEGINSTRING_FIX40);
-			put(ApplVerID.FIX41, FixVersions.BEGINSTRING_FIX41);
-			put(ApplVerID.FIX42, FixVersions.BEGINSTRING_FIX42);
-			put(ApplVerID.FIX43, FixVersions.BEGINSTRING_FIX43);
-			put(ApplVerID.FIX44, FixVersions.BEGINSTRING_FIX44);
-			put(ApplVerID.FIX50, FixVersions.FIX50);
-			put(ApplVerID.FIX50SP1, FixVersions.FIX50SP1);
-			put(ApplVerID.FIX50SP2, FixVersions.FIX50SP2);
-		}
-	};
-
-	/**
-	 * Convert an ApplVerID to a "begin string"
-	 *
-	 * @param applVerID
-	 * @return the begin string for the specified ApplVerID.
-	 * @throws QFJException if conversion fails.
-	 * @see ApplVerID
-	 */
-	public static String toBeginString(ApplVerID applVerID) throws QFJException {
-		final String beginString = applVerIDtoBeginString.get(applVerID.getValue());
-		if (beginString == null) {
-			throw new QFJException("Unknown or unsupported ApplVerID: " + applVerID.getValue());
-		}
-		return beginString;
-	}
-
-	private static final Map<String, ApplVerID> beginStringToApplVerID = new HashMap<>() {
-		{
-			// No support for earlier versions of FIX
-			put(FixVersions.BEGINSTRING_FIX40, new ApplVerID(ApplVerID.FIX40));
-			put(FixVersions.BEGINSTRING_FIX41, new ApplVerID(ApplVerID.FIX41));
-			put(FixVersions.BEGINSTRING_FIX42, new ApplVerID(ApplVerID.FIX42));
-			put(FixVersions.BEGINSTRING_FIX43, new ApplVerID(ApplVerID.FIX43));
-			put(FixVersions.BEGINSTRING_FIX44, new ApplVerID(ApplVerID.FIX44));
-			put(FixVersions.FIX50, new ApplVerID(ApplVerID.FIX50));
-			put(FixVersions.FIX50SP1, new ApplVerID(ApplVerID.FIX50SP1));
-			put(FixVersions.FIX50SP2, new ApplVerID(ApplVerID.FIX50SP2));
-		}
-	};
-
-	/**
-	 * Convert a begin string to an ApplVerID
-	 *
-	 * @param beginString
-	 * @return the ApplVerID for the specified begin string.
-	 * @throws QFJException if conversion fails.
-	 * @see FixVersions
-	 */
-	public static ApplVerID toApplVerID(String beginString) throws QFJException {
-		final ApplVerID applVerID = beginStringToApplVerID.get(beginString);
-		if (applVerID == null) {
-			throw new QFJException("Can't convert to ApplVerID: " + beginString);
-		}
-		return applVerID;
-	}
-
-	/**
-	 * Calculates the checksum for the given data.
-	 *
-	 * @param data the data to calculate the checksum on
-	 * @param isEntireMessage specifies whether the data is an entire message;
-	 *        if true, and it ends with a checksum field, that checksum
-	 *        field is excluded from the current checksum calculation
-	 * @return the calculated checksum
-	 */
-	public static int checksum(byte[] data, boolean isEntireMessage) {
-		int sum = 0;
-		int len = data.length;
-		if (isEntireMessage && data[len - 8] == '\001' && data[len - 7] == '1'
-				&& data[len - 6] == '0' && data[len - 5] == '=')
-			len = len - 7;
-		for (int i = 0; i < len; i++) {
-			sum += (data[i] & 0xFF);
-		}
-		return sum & 0xFF; // better than sum % 256 since it avoids overflow issues
-	}
-
-	/**
-	 * Calculates the checksum for the given data.
-	 *
-	 * @param charset the charset used in encoding the data
-	 * @param data the data to calculate the checksum on
-	 * @param isEntireMessage specifies whether the data is an entire message;
-	 *        if true, and it ends with a checksum field, that checksum
-	 *        field is excluded from the current checksum calculation
-	 * @return the calculated checksum
-	 */
-	public static int checksum(Charset charset, String data, boolean isEntireMessage) {
-		if (CharsetSupport.isStringEquivalent(charset)) { // optimization - skip charset encoding
-			int sum = 0;
-			int end = isEntireMessage ? data.lastIndexOf("\00110=") : -1;
-			int len = end > -1 ? end + 1 : data.length();
-			for (int i = 0; i < len; i++) {
-				sum += data.charAt(i);
-			}
-			return sum & 0xFF; // better than sum % 256 since it avoids overflow issues
-		}
-		return checksum(data.getBytes(charset), isEntireMessage);
-	}
-
-	/**
-	 * Calculates the checksum for the given message
-	 * (excluding existing checksum field, if one exists).
-	 * The {@link CharsetSupport#setCharset global charset} is used.
-	 *
-	 * @param message the message to calculate the checksum on
-	 * @return the calculated checksum
-	 */
-	public static int checksum(String message) {
-		return checksum(CharsetSupport.getCharsetInstance(), message, true);
-	}
-
-	/**
-	 * Calculates the length of the byte representation
-	 * of the given string in the given charset.
-	 *
-	 * @param charset the charset used in encoding the data
-	 * @param data the data to calculate the length on
-	 * @return the calculated length
-	 */
-	public static int length(Charset charset, String data) {
-		return CharsetSupport.isStringEquivalent(charset) ? data.length() : data.getBytes(charset).length;
-	}
-
-	/**
-	 * Returns an InvalidMessage Exception with optionally attached FIX message.
-	 *
-	 * @param errorMessage error description
-	 * @param fixMessage  problematic FIX message
-	 * @return InvalidMessage Exception
-	 */
-	static InvalidMessage newInvalidMessageException(String errorMessage, Message fixMessage) {
-		if (fixMessage != null) {
-			return new InvalidMessage(errorMessage, fixMessage);
-		}
-		return new InvalidMessage(errorMessage);
-	}
-=======
     private static final char FIELD_SEPARATOR = '\001';
 
-    public static SessionID getSessionID(Message fixMessage) {
+    public static SessionID getSessionID(final Message fixMessage) {
         final Header header = fixMessage.getHeader();
         return new SessionID(getFieldOrDefault(header, BeginString.FIELD, null), getFieldOrDefault(
                 header, SenderCompID.FIELD, null), getFieldOrDefault(header, SenderSubID.FIELD,
@@ -407,7 +50,7 @@
                 null), getFieldOrDefault(header, TargetLocationID.FIELD, null), null);
     }
 
-    public static SessionID getSessionID(String messageString) {
+    public static SessionID getSessionID(final String messageString) {
         return new SessionID(getStringField(messageString, BeginString.FIELD), getStringField(
                 messageString, SenderCompID.FIELD),
                 getStringField(messageString, SenderSubID.FIELD), getStringField(messageString,
@@ -416,7 +59,7 @@
                         TargetLocationID.FIELD), null);
     }
 
-    public static SessionID getReverseSessionID(Message fixMessage) {
+    public static SessionID getReverseSessionID(final Message fixMessage) {
         final Header header = fixMessage.getHeader();
         return new SessionID(getFieldOrDefault(header, BeginString.FIELD, null), getFieldOrDefault(
                 header, TargetCompID.FIELD, null), getFieldOrDefault(header, TargetSubID.FIELD,
@@ -425,7 +68,7 @@
                 null), getFieldOrDefault(header, SenderLocationID.FIELD, null), null);
     }
 
-    public static SessionID getReverseSessionID(String messageString) {
+    public static SessionID getReverseSessionID(final String messageString) {
         return new SessionID(getStringField(messageString, BeginString.FIELD), getStringField(
                 messageString, TargetCompID.FIELD),
                 getStringField(messageString, TargetSubID.FIELD), getStringField(messageString,
@@ -434,7 +77,7 @@
                         SenderLocationID.FIELD), null);
     }
 
-    private static String getFieldOrDefault(FieldMap fields, int tag, String defaultValue) {
+    private static String getFieldOrDefault(final FieldMap fields, final int tag, final String defaultValue) {
         if (fields.isSetField(tag)) {
             try {
                 return fields.getString(tag);
@@ -447,8 +90,8 @@
         }
     }
 
-    public static Message parse(MessageFactory messageFactory, DataDictionary dataDictionary,
-            String messageString) throws InvalidMessage {
+    public static Message parse(final MessageFactory messageFactory, final DataDictionary dataDictionary,
+            final String messageString) throws InvalidMessage {
         return parse(messageFactory, dataDictionary, messageString, true);
     }
 
@@ -462,8 +105,8 @@
      * @return the parsed message
      * @throws InvalidMessage
      */
-    public static Message parse(MessageFactory messageFactory, DataDictionary dataDictionary,
-            String messageString, boolean validateChecksum) throws InvalidMessage {
+    public static Message parse(final MessageFactory messageFactory, final DataDictionary dataDictionary,
+            final String messageString, final boolean validateChecksum) throws InvalidMessage {
         final int index = messageString.indexOf(FIELD_SEPARATOR);
         if (index < 0) {
             throw new InvalidMessage("Message does not contain any field separator");
@@ -483,7 +126,7 @@
      * @return the parsed message
      * @throws InvalidMessage
      */
-    public static Message parse(Session session, String messageString) throws InvalidMessage {
+    public static Message parse(final Session session, final String messageString) throws InvalidMessage {
         final String beginString = getStringField(messageString, BeginString.FIELD);
         final String msgType = getMessageType(messageString);
 
@@ -517,7 +160,7 @@
         return message;
     }
 
-    private static ApplVerID getApplVerID(Session session, String messageString)
+    private static ApplVerID getApplVerID(final Session session, final String messageString)
             throws InvalidMessage {
         ApplVerID applVerID = null;
 
@@ -545,19 +188,19 @@
         return applVerID;
     }
 
-    public static boolean isAdminMessage(String msgType) {
+    public static boolean isAdminMessage(final String msgType) {
         return msgType.length() == 1 && "0A12345".contains(msgType);
     }
 
-    public static boolean isHeartbeat(String message) {
+    public static boolean isHeartbeat(final String message) {
         return isMessageType(message, MsgType.HEARTBEAT);
     }
 
-    public static boolean isLogon(String message) {
+    public static boolean isLogon(final String message) {
         return isMessageType(message, MsgType.LOGON);
     }
 
-    private static boolean isMessageType(String message, String msgType) {
+    private static boolean isMessageType(final String message, final String msgType) {
         try {
             return msgType.equals(getMessageType(message));
         } catch (final InvalidMessage e) {
@@ -565,7 +208,7 @@
         }
     }
 
-    public static String getMessageType(String messageString) throws InvalidMessage {
+    public static String getMessageType(final String messageString) throws InvalidMessage {
         final String value = getStringField(messageString, 35);
         if (value == null) {
             throw newInvalidMessageException("Missing or garbled message type in " + messageString, getMinimalMessage(messageString));
@@ -581,7 +224,7 @@
      * @return New quickfix.Message with optionally set header fields MsgSeqNum
      * and MsgType.
      */
-    static Message getMinimalMessage(String messageString) {
+    static Message getMinimalMessage(final String messageString) {
         final Message tempMessage = new Message();
         final String seqNum = getStringField(messageString, 34);
         if (seqNum != null) {
@@ -594,7 +237,7 @@
         return tempMessage;
     }
 
-    public static String getStringField(String messageString, int tag) {
+    public static String getStringField(final String messageString, final int tag) {
         String value = null;
         final String tagString = Integer.toString(tag);
         int start = messageString.indexOf(tagString, 0);
@@ -602,12 +245,15 @@
             if ((start == 0 || messageString.charAt(start - 1) == FIELD_SEPARATOR)) {
                 int end = start + tagString.length();
                 if ((end + 1) < messageString.length() && messageString.charAt(end) == '=') {
-                    // found tag, get value
-                    start = end = (end + 1);
-                    while (end < messageString.length()
-                            && messageString.charAt(end) != FIELD_SEPARATOR) {
-                        end++;
+                    // Shouldn't this be a for look?
+                	// found tag, get value
+                	start = end = (end + 1);
+                    for(;(end < messageString.length()
+                            && messageString.charAt(end) != FIELD_SEPARATOR);
+                        ++end){
+                    	/* NOTE: Empty for-loop, since the loop is iterating till finding the end */
                     }
+
                     if (end == messageString.length()) {
                         return null;
                     } else {
@@ -642,7 +288,7 @@
      * @throws QFJException if conversion fails.
      * @see ApplVerID
      */
-    public static String toBeginString(ApplVerID applVerID) throws QFJException {
+    public static String toBeginString(final ApplVerID applVerID) throws QFJException {
         final String beginString = applVerIDtoBeginString.get(applVerID.getValue());
         if (beginString == null) {
             throw new QFJException("Unknown or unsupported ApplVerID: " + applVerID.getValue());
@@ -672,7 +318,7 @@
      * @throws QFJException if conversion fails.
      * @see FixVersions
      */
-    public static ApplVerID toApplVerID(String beginString) throws QFJException {
+    public static ApplVerID toApplVerID(final String beginString) throws QFJException {
         final ApplVerID applVerID = beginStringToApplVerID.get(beginString);
         if (applVerID == null) {
             throw new QFJException("Can't convert to ApplVerID: " + beginString);
@@ -689,13 +335,14 @@
      *        field is excluded from the current checksum calculation
      * @return the calculated checksum
      */
-    public static int checksum(byte[] data, boolean isEntireMessage) {
+    public static int checksum(final byte[] data, final boolean isEntireMessage) {
         int sum = 0;
         int len = data.length;
         if (isEntireMessage && data[len - 8] == '\001' && data[len - 7] == '1'
-                && data[len - 6] == '0' && data[len - 5] == '=')
-            len = len - 7;
-        for (int i = 0; i < len; i++) {
+                && data[len - 6] == '0' && data[len - 5] == '=') {
+			len = len - 7;
+		}
+        for (int i = 0; i < len; ++i) {
             sum += (data[i] & 0xFF);
         }
         return sum & 0xFF; // better than sum % 256 since it avoids overflow issues
@@ -711,12 +358,12 @@
      *        field is excluded from the current checksum calculation
      * @return the calculated checksum
      */
-    public static int checksum(Charset charset, String data, boolean isEntireMessage) {
+    public static int checksum(final Charset charset, final String data, final boolean isEntireMessage) {
         if (CharsetSupport.isStringEquivalent(charset)) { // optimization - skip charset encoding
             int sum = 0;
-            int end = isEntireMessage ? data.lastIndexOf("\00110=") : -1;
-            int len = end > -1 ? end + 1 : data.length();
-            for (int i = 0; i < len; i++) {
+            final int end = isEntireMessage ? data.lastIndexOf("\00110=") : -1;
+            final int len = end > -1 ? end + 1 : data.length();
+            for (int i = 0; i < len; ++i) {
                 sum += data.charAt(i);
             }
             return sum & 0xFF; // better than sum % 256 since it avoids overflow issues
@@ -732,7 +379,7 @@
      * @param message the message to calculate the checksum on
      * @return the calculated checksum
      */
-    public static int checksum(String message) {
+    public static int checksum(final String message) {
         return checksum(CharsetSupport.getCharsetInstance(), message, true);
     }
 
@@ -744,7 +391,7 @@
      * @param data the data to calculate the length on
      * @return the calculated length
      */
-    public static int length(Charset charset, String data) {
+    public static int length(final Charset charset, final String data) {
         return CharsetSupport.isStringEquivalent(charset) ? data.length() : data.getBytes(charset).length;
     }
     
@@ -755,11 +402,10 @@
      * @param fixMessage  problematic FIX message
      * @return InvalidMessage Exception
      */
-    static InvalidMessage newInvalidMessageException(String errorMessage, Message fixMessage) {
+    static InvalidMessage newInvalidMessageException(final String errorMessage, final Message fixMessage) {
         if (fixMessage != null) {
             return new InvalidMessage(errorMessage, fixMessage);
         }
         return new InvalidMessage(errorMessage);
     }
->>>>>>> 70001bc3
 }
/*******************************************************************************
 * Copyright (c) quickfixengine.org  All rights reserved.
 *
 * This file is part of the QuickFIX FIX Engine
 *
 * This file may be distributed under the terms of the quickfixengine.org
 * license as defined by quickfixengine.org and appearing in the file
 * LICENSE included in the packaging of this file.
 *
 * This file is provided AS IS with NO WARRANTY OF ANY KIND, INCLUDING
 * THE WARRANTY OF DESIGN, MERCHANTABILITY AND FITNESS FOR A
 * PARTICULAR PURPOSE.
 *
 * See http://www.quickfixengine.org/LICENSE for licensing information.
 *
 * Contact ask@quickfixengine.org if any conditions of this licensing
 * are not clear to you.
 ******************************************************************************/

package quickfix;

import org.quickfixj.QFJException;
import org.quickfixj.SimpleCache;
import quickfix.field.ApplVerID;
import quickfix.field.DefaultApplVerID;

import java.net.InetAddress;
import java.util.Arrays;
import java.util.Enumeration;
import java.util.Properties;
import java.util.Set;

/**
 * Factory for creating sessions. Used by the communications code (acceptors,
 * initiators) for creating sessions.
 */
public class DefaultSessionFactory implements SessionFactory {
<<<<<<< HEAD
	private static final SimpleCache<String, DataDictionary> dictionaryCache = new SimpleCache<>(path -> {
		try {
			return new DataDictionary(path);
		} catch (ConfigError e) {
			throw new QFJException(e);
		}
	});

	private final Application application;
	private final MessageStoreFactory messageStoreFactory;
	private final LogFactory logFactory;
	private final MessageFactory messageFactory;
	private final SessionScheduleFactory sessionScheduleFactory;

	public DefaultSessionFactory(Application application, MessageStoreFactory messageStoreFactory,
			LogFactory logFactory) {
		this.application = application;
		this.messageStoreFactory = messageStoreFactory;
		this.logFactory = logFactory;
		this.messageFactory = new DefaultMessageFactory();
		this.sessionScheduleFactory = new DefaultSessionScheduleFactory();
	}

	public DefaultSessionFactory(Application application, MessageStoreFactory messageStoreFactory,
			LogFactory logFactory, MessageFactory messageFactory) {
		this.application = application;
		this.messageStoreFactory = messageStoreFactory;
		this.logFactory = logFactory;
		this.messageFactory = messageFactory;
		this.sessionScheduleFactory = new DefaultSessionScheduleFactory();
	}

	public DefaultSessionFactory(Application application, MessageStoreFactory messageStoreFactory,
								 LogFactory logFactory, MessageFactory messageFactory,
								 SessionScheduleFactory sessionScheduleFactory) {
		this.application = application;
		this.messageStoreFactory = messageStoreFactory;
		this.logFactory = logFactory;
		this.messageFactory = messageFactory;
		this.sessionScheduleFactory = sessionScheduleFactory;
	}

	@Override
	public Session create(SessionID sessionID, SessionSettings settings) throws ConfigError {
		try {
			String connectionType = null;

			final boolean rejectGarbledMessage = getSetting(settings, sessionID,
					Session.SETTING_REJECT_GARBLED_MESSAGE, false);

			final boolean rejectInvalidMessage = getSetting(settings, sessionID,
					Session.SETTING_REJECT_INVALID_MESSAGE, true);

			final boolean rejectMessageOnUnhandledException = getSetting(settings, sessionID,
					Session.SETTING_REJECT_MESSAGE_ON_UNHANDLED_EXCEPTION, false);

			final boolean requiresOrigSendingTime = getSetting(settings, sessionID,
					Session.SETTING_REQUIRES_ORIG_SENDING_TIME, true);

			if (settings.isSetting(sessionID, SessionFactory.SETTING_CONNECTION_TYPE)) {
				connectionType = settings.getString(sessionID,
						SessionFactory.SETTING_CONNECTION_TYPE);
			}

			if (connectionType == null) {
				throw new ConfigError("Missing ConnectionType");
			}

			if (!connectionType.equals(SessionFactory.ACCEPTOR_CONNECTION_TYPE)
					&& !connectionType.equals(SessionFactory.INITIATOR_CONNECTION_TYPE)) {
				throw new ConfigError("Invalid ConnectionType");
			}

			if (connectionType.equals(SessionFactory.ACCEPTOR_CONNECTION_TYPE)
					&& settings.isSetting(sessionID, SessionSettings.SESSION_QUALIFIER)) {
				throw new ConfigError("SessionQualifier cannot be used with acceptor.");
			}

			if (connectionType.equals(SessionFactory.INITIATOR_CONNECTION_TYPE)
					&& settings.isSetting(sessionID, Session.SETTING_ALLOWED_REMOTE_ADDRESSES)) {
				throw new ConfigError("AllowedRemoteAddresses cannot be used with initiator");
			}

			DefaultApplVerID senderDefaultApplVerID = null;

			if (sessionID.isFIXT()) {
				if (!settings.isSetting(sessionID, Session.SETTING_DEFAULT_APPL_VER_ID)) {
					throw new ConfigError(Session.SETTING_DEFAULT_APPL_VER_ID
							+ " is required for FIXT transport");
				}
				senderDefaultApplVerID = new DefaultApplVerID(toApplVerID(
						settings.getString(sessionID, Session.SETTING_DEFAULT_APPL_VER_ID))
						.getValue());
			}

			boolean useDataDictionary = true;
			if (settings.isSetting(sessionID, Session.SETTING_USE_DATA_DICTIONARY)) {
				useDataDictionary = settings
						.getBool(sessionID, Session.SETTING_USE_DATA_DICTIONARY);
			}

			DefaultDataDictionaryProvider dataDictionaryProvider = null;
			if (useDataDictionary) {
				dataDictionaryProvider = new DefaultDataDictionaryProvider();
				if (sessionID.isFIXT()) {
					processFixtDataDictionaries(sessionID, settings, dataDictionaryProvider);
				} else {
					processPreFixtDataDictionary(sessionID, settings, dataDictionaryProvider);
				}
			}

			int heartbeatInterval = 0;
			if (connectionType.equals(SessionFactory.INITIATOR_CONNECTION_TYPE)) {
				heartbeatInterval = (int) settings.getLong(sessionID, Session.SETTING_HEARTBTINT);
				if (heartbeatInterval <= 0) {
					throw new ConfigError("Heartbeat must be greater than zero");
				}
			}

			final boolean checkLatency = getSetting(settings, sessionID, Session.SETTING_CHECK_LATENCY,
					true);
			final int maxLatency = getSetting(settings, sessionID, Session.SETTING_MAX_LATENCY,
					Session.DEFAULT_MAX_LATENCY);
			final double testRequestDelayMultiplier = getSetting(settings, sessionID,
					Session.SETTING_TEST_REQUEST_DELAY_MULTIPLIER,
					Session.DEFAULT_TEST_REQUEST_DELAY_MULTIPLIER);

			final UtcTimestampPrecision timestampPrecision = getTimestampPrecision(settings, sessionID,
					UtcTimestampPrecision.MILLIS);

			final boolean resetOnLogout = getSetting(settings, sessionID,
					Session.SETTING_RESET_ON_LOGOUT, false);

			final boolean resetOnDisconnect = getSetting(settings, sessionID,
					Session.SETTING_RESET_ON_DISCONNECT, false);

			final boolean resetOnLogon = getSetting(settings, sessionID, Session.SETTING_RESET_ON_LOGON,
					false);

			final boolean refreshAtLogon = getSetting(settings, sessionID,
					Session.SETTING_REFRESH_ON_LOGON, false);

			final boolean checkCompID = getSetting(settings, sessionID, Session.SETTING_CHECK_COMP_ID,
					true);

			final boolean redundantResentRequestAllowed = getSetting(settings, sessionID,
					Session.SETTING_SEND_REDUNDANT_RESEND_REQUEST, false);

			final boolean persistMessages = getSetting(settings, sessionID,
					Session.SETTING_PERSIST_MESSAGES, true);

			final boolean useClosedIntervalForResend = getSetting(settings, sessionID,
					Session.SETTING_USE_CLOSED_RESEND_INTERVAL, false);

			final int logonTimeout = getSetting(settings, sessionID, Session.SETTING_LOGON_TIMEOUT, 10);
			final int logoutTimeout = getSetting(settings, sessionID, Session.SETTING_LOGOUT_TIMEOUT, 2);

			final boolean validateSequenceNumbers = getSetting(settings, sessionID, Session.SETTING_VALIDATE_SEQUENCE_NUMBERS, true);
			final boolean validateIncomingMessage = getSetting(settings, sessionID, Session.SETTING_VALIDATE_INCOMING_MESSAGE, true);
			final boolean resetOnError = getSetting(settings, sessionID, Session.SETTING_RESET_ON_ERROR, false);
			final boolean disconnectOnError = getSetting(settings, sessionID, Session.SETTING_DISCONNECT_ON_ERROR, false);
			final boolean disableHeartBeatCheck = getSetting(settings, sessionID, Session.SETTING_DISABLE_HEART_BEAT_CHECK, false);
			final boolean forceResendWhenCorruptedStore = getSetting(settings, sessionID, Session.SETTING_FORCE_RESEND_WHEN_CORRUPTED_STORE, false);
			final boolean enableNextExpectedMsgSeqNum = getSetting(settings, sessionID, Session.SETTING_ENABLE_NEXT_EXPECTED_MSG_SEQ_NUM, false);
			final boolean enableLastMsgSeqNumProcessed = getSetting(settings, sessionID, Session.SETTING_ENABLE_LAST_MSG_SEQ_NUM_PROCESSED, false);
			final int resendRequestChunkSize = getSetting(settings, sessionID, Session.SETTING_RESEND_REQUEST_CHUNK_SIZE, Session.DEFAULT_RESEND_RANGE_CHUNK_SIZE);

			final int[] logonIntervals = getLogonIntervalsInSeconds(settings, sessionID);
			final Set<InetAddress> allowedRemoteAddresses = getInetAddresses(settings, sessionID);

			final SessionSchedule sessionSchedule = sessionScheduleFactory.create(sessionID, settings);

			final Session session = new Session(application, messageStoreFactory, sessionID,
					dataDictionaryProvider, sessionSchedule, logFactory,
					messageFactory, heartbeatInterval, checkLatency, maxLatency, timestampPrecision,
					resetOnLogon, resetOnLogout, resetOnDisconnect, refreshAtLogon, checkCompID,
					redundantResentRequestAllowed, persistMessages, useClosedIntervalForResend,
					testRequestDelayMultiplier, senderDefaultApplVerID, validateSequenceNumbers,
					logonIntervals, resetOnError, disconnectOnError, disableHeartBeatCheck, rejectGarbledMessage,
					rejectInvalidMessage, rejectMessageOnUnhandledException, requiresOrigSendingTime,
					forceResendWhenCorruptedStore, allowedRemoteAddresses, validateIncomingMessage,
					resendRequestChunkSize, enableNextExpectedMsgSeqNum, enableLastMsgSeqNumProcessed);

			session.setLogonTimeout(logonTimeout);
			session.setLogoutTimeout(logoutTimeout);

			final int maxScheduledWriteRequests = getSetting(settings, sessionID, Session.SETTING_MAX_SCHEDULED_WRITE_REQUESTS, 0);
			session.setMaxScheduledWriteRequests(maxScheduledWriteRequests);

			//
			// Session registration and creation callback is done here instead of in
			// session constructor to eliminate the possibility of other threads
			// accessing the session before it's fully constructed.
			//

			application.onCreate(sessionID);

			return session;
		} catch (final FieldConvertError e) {
			throw new ConfigError(e.getMessage());
		}
	}

	private void processPreFixtDataDictionary(SessionID sessionID, SessionSettings settings,
			DefaultDataDictionaryProvider dataDictionaryProvider) throws ConfigError,
			FieldConvertError {
		final DataDictionary dataDictionary = createDataDictionary(sessionID, settings,
				Session.SETTING_DATA_DICTIONARY, sessionID.getBeginString());
		dataDictionaryProvider.addTransportDictionary(sessionID.getBeginString(), dataDictionary);
		dataDictionaryProvider.addApplicationDictionary(
				MessageUtils.toApplVerID(sessionID.getBeginString()), dataDictionary);
	}

	private DataDictionary createDataDictionary(SessionID sessionID, SessionSettings settings,
			String settingsKey, String beginString) throws ConfigError, FieldConvertError {
		final String path = getDictionaryPath(sessionID, settings, settingsKey, beginString);
		final DataDictionary dataDictionary = getDataDictionary(path);

		if (settings.isSetting(sessionID, Session.SETTING_VALIDATE_FIELDS_OUT_OF_ORDER)) {
			dataDictionary.setCheckFieldsOutOfOrder(settings.getBool(sessionID,
					Session.SETTING_VALIDATE_FIELDS_OUT_OF_ORDER));
		}

		if (settings.isSetting(sessionID, Session.SETTING_VALIDATE_FIELDS_HAVE_VALUES)) {
			dataDictionary.setCheckFieldsHaveValues(settings.getBool(sessionID,
					Session.SETTING_VALIDATE_FIELDS_HAVE_VALUES));
		}

		if (settings.isSetting(sessionID, Session.SETTING_VALIDATE_UNORDERED_GROUP_FIELDS)) {
			dataDictionary.setCheckUnorderedGroupFields(settings.getBool(sessionID,
					Session.SETTING_VALIDATE_UNORDERED_GROUP_FIELDS));
		}

		if (settings.isSetting(sessionID, Session.SETTING_VALIDATE_USER_DEFINED_FIELDS)) {
			dataDictionary.setCheckUserDefinedFields(settings.getBool(sessionID,
					Session.SETTING_VALIDATE_USER_DEFINED_FIELDS));
		}

		if (settings.isSetting(sessionID, Session.SETTING_ALLOW_UNKNOWN_MSG_FIELDS)) {
			dataDictionary.setAllowUnknownMessageFields(settings.getBool(sessionID,
					Session.SETTING_ALLOW_UNKNOWN_MSG_FIELDS));
		}

		return dataDictionary;
	}

	private void processFixtDataDictionaries(SessionID sessionID, SessionSettings settings,
			DefaultDataDictionaryProvider dataDictionaryProvider) throws ConfigError,
			FieldConvertError {
		dataDictionaryProvider.addTransportDictionary(
				sessionID.getBeginString(),
				createDataDictionary(sessionID, settings, Session.SETTING_TRANSPORT_DATA_DICTIONARY,
						sessionID.getBeginString()));

		final Properties sessionProperties = settings.getSessionProperties(sessionID);
		final Enumeration<?> keys = sessionProperties.propertyNames();
		while (keys.hasMoreElements()) {
			final String key = (String) keys.nextElement();
			if (key.startsWith(Session.SETTING_APP_DATA_DICTIONARY)) {
				if (key.equals(Session.SETTING_APP_DATA_DICTIONARY)) {
					final ApplVerID applVerID = toApplVerID(settings.getString(sessionID,
							Session.SETTING_DEFAULT_APPL_VER_ID));
					final DataDictionary dd = createDataDictionary(sessionID, settings,
							Session.SETTING_APP_DATA_DICTIONARY, sessionID.getBeginString());
					dataDictionaryProvider.addApplicationDictionary(applVerID, dd);
				} else {
					// Process qualified app data dictionary properties
					final int offset = key.indexOf('.');
					if (offset == -1) {
						throw new ConfigError("Malformed " + Session.SETTING_APP_DATA_DICTIONARY
								+ ": " + key);
					}

					final String beginStringQualifier = key.substring(offset + 1);
					final DataDictionary dd = createDataDictionary(sessionID, settings, key,
							beginStringQualifier);
					dataDictionaryProvider.addApplicationDictionary(
							MessageUtils.toApplVerID(beginStringQualifier), dd);
				}
			}
		}
	}

	private ApplVerID toApplVerID(String value) {
		if (isApplVerIdEnum(value)) {
			return new ApplVerID(value);
		}
		// value should be a beginString
		return MessageUtils.toApplVerID(value);
	}

	private boolean isApplVerIdEnum(String value) {
		return value.matches("[0-9]+");
	}

	private String getDictionaryPath(SessionID sessionID, SessionSettings settings,
			String settingsKey, String beginString) throws ConfigError, FieldConvertError {
		String path;
		if (settings.isSetting(sessionID, settingsKey)) {
			path = settings.getString(sessionID, settingsKey);
		} else {
			path = toDictionaryPath(beginString);
		}
		return path;
	}

	private String toDictionaryPath(String beginString) {
		return beginString.replaceAll("\\.", "") + ".xml";
	}

	private DataDictionary getDataDictionary(String path) throws ConfigError {
		try {
			return dictionaryCache.computeIfAbsent(path);
		} catch (QFJException e) {
			final Throwable cause = e.getCause();
			if (cause instanceof ConfigError) {
				throw (ConfigError) cause;
			}
			throw e;
		}
	}

	private int[] getLogonIntervalsInSeconds(SessionSettings settings, SessionID sessionID) throws ConfigError {
		if (settings.isSetting(sessionID, Initiator.SETTING_RECONNECT_INTERVAL)) {
			try {
				final String raw = settings.getString(sessionID, Initiator.SETTING_RECONNECT_INTERVAL);
				final int[] ret = SessionSettings.parseSettingReconnectInterval(raw);
				if (ret != null)
					return ret;
			} catch (final Throwable e) {
				throw new ConfigError(e);
			}
		}
		return new int[] { 5 }; // default value
	}

	private Set<InetAddress> getInetAddresses(SessionSettings settings, SessionID sessionID)
			throws ConfigError {
		if (settings.isSetting(sessionID, Session.SETTING_ALLOWED_REMOTE_ADDRESSES)) {
			try {
				final String raw = settings.getString(sessionID,
						Session.SETTING_ALLOWED_REMOTE_ADDRESSES);
				return SessionSettings.parseRemoteAddresses(raw);
			} catch (final Throwable e) {
				throw new ConfigError(e);
			}
		}
		return null; // default value
	}

	private boolean getSetting(SessionSettings settings, SessionID sessionID, String key,
			boolean defaultValue) throws ConfigError, FieldConvertError {
		return settings.isSetting(sessionID, key) ? settings.getBool(sessionID, key) : defaultValue;
	}

	private int getSetting(SessionSettings settings, SessionID sessionID, String key,
			int defaultValue) throws ConfigError, FieldConvertError {
		return settings.isSetting(sessionID, key)
				? (int) settings.getLong(sessionID, key)
				: defaultValue;
	}

	private double getSetting(SessionSettings settings, SessionID sessionID, String key,
			double defaultValue) throws ConfigError, FieldConvertError {
		return settings.isSetting(sessionID, key)
				? Double.parseDouble(settings.getString(sessionID, key))
				: defaultValue;
	}

	private UtcTimestampPrecision getTimestampPrecision(SessionSettings settings, SessionID sessionID,
			UtcTimestampPrecision defaultValue) throws ConfigError, FieldConvertError {
		if (settings.isSetting(sessionID, Session.SETTING_TIMESTAMP_PRECISION)) {
			String string = settings.getString(sessionID, Session.SETTING_TIMESTAMP_PRECISION);
			try {
				return UtcTimestampPrecision.valueOf(string);
			} catch (IllegalArgumentException e) {
				throw new ConfigError(e.getMessage() + ". Valid values: " + Arrays.toString(UtcTimestampPrecision.values()));
			}
		}
		return defaultValue;
	}
=======
    private static final SimpleCache<String, DataDictionary> dictionaryCache = new SimpleCache<>(path -> {
        try {
            return new DataDictionary(path);
        } catch (ConfigError e) {
            throw new QFJException(e);
        }
    });

    private final Application application;
    private final MessageStoreFactory messageStoreFactory;
    private final LogFactory logFactory;
    private final MessageFactory messageFactory;
    private final SessionScheduleFactory sessionScheduleFactory;

    public DefaultSessionFactory(Application application, MessageStoreFactory messageStoreFactory,
            LogFactory logFactory) {
        this.application = application;
        this.messageStoreFactory = messageStoreFactory;
        this.logFactory = logFactory;
        this.messageFactory = new DefaultMessageFactory();
        this.sessionScheduleFactory = new DefaultSessionScheduleFactory();
    }

    public DefaultSessionFactory(Application application, MessageStoreFactory messageStoreFactory,
            LogFactory logFactory, MessageFactory messageFactory) {
        this.application = application;
        this.messageStoreFactory = messageStoreFactory;
        this.logFactory = logFactory;
        this.messageFactory = messageFactory;
        this.sessionScheduleFactory = new DefaultSessionScheduleFactory();
    }

    public DefaultSessionFactory(Application application, MessageStoreFactory messageStoreFactory,
                                 LogFactory logFactory, MessageFactory messageFactory,
                                 SessionScheduleFactory sessionScheduleFactory) {
        this.application = application;
        this.messageStoreFactory = messageStoreFactory;
        this.logFactory = logFactory;
        this.messageFactory = messageFactory;
        this.sessionScheduleFactory = sessionScheduleFactory;
    }

    public Session create(SessionID sessionID, SessionSettings settings) throws ConfigError {
        try {
            String connectionType = null;

            final boolean rejectGarbledMessage = getSetting(settings, sessionID,
                    Session.SETTING_REJECT_GARBLED_MESSAGE, false);

            final boolean validateChecksum = getSetting(settings, sessionID,
                    Session.SETTING_VALIDATE_CHECKSUM, true);

            if (rejectGarbledMessage && !validateChecksum) {
                throw new ConfigError("Not possible to reject garbled message and process " +
                        "messages with invalid checksum at the same time.");
            }

            final boolean rejectInvalidMessage = getSetting(settings, sessionID,
                    Session.SETTING_REJECT_INVALID_MESSAGE, true);

            final boolean rejectMessageOnUnhandledException = getSetting(settings, sessionID,
                    Session.SETTING_REJECT_MESSAGE_ON_UNHANDLED_EXCEPTION, false);

            final boolean requiresOrigSendingTime = getSetting(settings, sessionID,
                    Session.SETTING_REQUIRES_ORIG_SENDING_TIME, true);

            if (settings.isSetting(sessionID, SessionFactory.SETTING_CONNECTION_TYPE)) {
                connectionType = settings.getString(sessionID,
                        SessionFactory.SETTING_CONNECTION_TYPE);
            }

            if (connectionType == null) {
                throw new ConfigError("Missing ConnectionType");
            }

            if (!connectionType.equals(SessionFactory.ACCEPTOR_CONNECTION_TYPE)
                    && !connectionType.equals(SessionFactory.INITIATOR_CONNECTION_TYPE)) {
                throw new ConfigError("Invalid ConnectionType");
            }

            if (connectionType.equals(SessionFactory.ACCEPTOR_CONNECTION_TYPE)
                    && settings.isSetting(sessionID, SessionSettings.SESSION_QUALIFIER)) {
                throw new ConfigError("SessionQualifier cannot be used with acceptor.");
            }

            if (connectionType.equals(SessionFactory.INITIATOR_CONNECTION_TYPE)
                    && settings.isSetting(sessionID, Session.SETTING_ALLOWED_REMOTE_ADDRESSES)) {
                throw new ConfigError("AllowedRemoteAddresses cannot be used with initiator");
            }

            DefaultApplVerID senderDefaultApplVerID = null;

            if (sessionID.isFIXT()) {
                if (!settings.isSetting(sessionID, Session.SETTING_DEFAULT_APPL_VER_ID)) {
                    throw new ConfigError(Session.SETTING_DEFAULT_APPL_VER_ID
                            + " is required for FIXT transport");
                }
                senderDefaultApplVerID = new DefaultApplVerID(toApplVerID(
                        settings.getString(sessionID, Session.SETTING_DEFAULT_APPL_VER_ID))
                        .getValue());
            }

            boolean useDataDictionary = true;
            if (settings.isSetting(sessionID, Session.SETTING_USE_DATA_DICTIONARY)) {
                useDataDictionary = settings
                        .getBool(sessionID, Session.SETTING_USE_DATA_DICTIONARY);
            }

            DefaultDataDictionaryProvider dataDictionaryProvider = null;
            if (useDataDictionary) {
                dataDictionaryProvider = new DefaultDataDictionaryProvider();
                if (sessionID.isFIXT()) {
                    processFixtDataDictionaries(sessionID, settings, dataDictionaryProvider);
                } else {
                    processPreFixtDataDictionary(sessionID, settings, dataDictionaryProvider);
                }
            }

            int heartbeatInterval = 0;
            if (connectionType.equals(SessionFactory.INITIATOR_CONNECTION_TYPE)) {
                heartbeatInterval = (int) settings.getLong(sessionID, Session.SETTING_HEARTBTINT);
                if (heartbeatInterval <= 0) {
                    throw new ConfigError("Heartbeat must be greater than zero");
                }
            }

            final boolean checkLatency = getSetting(settings, sessionID, Session.SETTING_CHECK_LATENCY,
                    true);
            final int maxLatency = getSetting(settings, sessionID, Session.SETTING_MAX_LATENCY,
                    Session.DEFAULT_MAX_LATENCY);
            final double testRequestDelayMultiplier = getSetting(settings, sessionID,
                    Session.SETTING_TEST_REQUEST_DELAY_MULTIPLIER,
                    Session.DEFAULT_TEST_REQUEST_DELAY_MULTIPLIER);

            final UtcTimestampPrecision timestampPrecision = getTimestampPrecision(settings, sessionID,
                    UtcTimestampPrecision.MILLIS);

            final boolean resetOnLogout = getSetting(settings, sessionID,
                    Session.SETTING_RESET_ON_LOGOUT, false);

            final boolean resetOnDisconnect = getSetting(settings, sessionID,
                    Session.SETTING_RESET_ON_DISCONNECT, false);

            final boolean resetOnLogon = getSetting(settings, sessionID, Session.SETTING_RESET_ON_LOGON,
                    false);

            final boolean refreshAtLogon = getSetting(settings, sessionID,
                    Session.SETTING_REFRESH_ON_LOGON, false);

            final boolean checkCompID = getSetting(settings, sessionID, Session.SETTING_CHECK_COMP_ID,
                    true);

            final boolean redundantResentRequestAllowed = getSetting(settings, sessionID,
                    Session.SETTING_SEND_REDUNDANT_RESEND_REQUEST, false);

            final boolean persistMessages = getSetting(settings, sessionID,
                    Session.SETTING_PERSIST_MESSAGES, true);

            final boolean useClosedIntervalForResend = getSetting(settings, sessionID,
                    Session.SETTING_USE_CLOSED_RESEND_INTERVAL, false);

            final int logonTimeout = getSetting(settings, sessionID, Session.SETTING_LOGON_TIMEOUT, 10);
            final int logoutTimeout = getSetting(settings, sessionID, Session.SETTING_LOGOUT_TIMEOUT, 2);

            final boolean validateSequenceNumbers = getSetting(settings, sessionID, Session.SETTING_VALIDATE_SEQUENCE_NUMBERS, true);
            final boolean validateIncomingMessage = getSetting(settings, sessionID, Session.SETTING_VALIDATE_INCOMING_MESSAGE, true);
            final boolean resetOnError = getSetting(settings, sessionID, Session.SETTING_RESET_ON_ERROR, false);
            final boolean disconnectOnError = getSetting(settings, sessionID, Session.SETTING_DISCONNECT_ON_ERROR, false);
            final boolean disableHeartBeatCheck = getSetting(settings, sessionID, Session.SETTING_DISABLE_HEART_BEAT_CHECK, false);
            final boolean forceResendWhenCorruptedStore = getSetting(settings, sessionID, Session.SETTING_FORCE_RESEND_WHEN_CORRUPTED_STORE, false);
            final boolean enableNextExpectedMsgSeqNum = getSetting(settings, sessionID, Session.SETTING_ENABLE_NEXT_EXPECTED_MSG_SEQ_NUM, false);
            final boolean enableLastMsgSeqNumProcessed = getSetting(settings, sessionID, Session.SETTING_ENABLE_LAST_MSG_SEQ_NUM_PROCESSED, false);
            final int resendRequestChunkSize = getSetting(settings, sessionID, Session.SETTING_RESEND_REQUEST_CHUNK_SIZE, Session.DEFAULT_RESEND_RANGE_CHUNK_SIZE);

            final int[] logonIntervals = getLogonIntervalsInSeconds(settings, sessionID);
            final Set<InetAddress> allowedRemoteAddresses = getInetAddresses(settings, sessionID);

            final SessionSchedule sessionSchedule = sessionScheduleFactory.create(sessionID, settings);

            final Session session = new Session(application, messageStoreFactory, sessionID,
                    dataDictionaryProvider, sessionSchedule, logFactory,
                    messageFactory, heartbeatInterval, checkLatency, maxLatency, timestampPrecision,
                    resetOnLogon, resetOnLogout, resetOnDisconnect, refreshAtLogon, checkCompID,
                    redundantResentRequestAllowed, persistMessages, useClosedIntervalForResend,
                    testRequestDelayMultiplier, senderDefaultApplVerID, validateSequenceNumbers,
                    logonIntervals, resetOnError, disconnectOnError, disableHeartBeatCheck, rejectGarbledMessage,
                    rejectInvalidMessage, rejectMessageOnUnhandledException, requiresOrigSendingTime,
                    forceResendWhenCorruptedStore, allowedRemoteAddresses, validateIncomingMessage,
                    resendRequestChunkSize, enableNextExpectedMsgSeqNum, enableLastMsgSeqNumProcessed,
                    validateChecksum);

            session.setLogonTimeout(logonTimeout);
            session.setLogoutTimeout(logoutTimeout);

            final int maxScheduledWriteRequests = getSetting(settings, sessionID, Session.SETTING_MAX_SCHEDULED_WRITE_REQUESTS, 0);
            session.setMaxScheduledWriteRequests(maxScheduledWriteRequests);

            //
            // Session registration and creation callback is done here instead of in
            // session constructor to eliminate the possibility of other threads
            // accessing the session before it's fully constructed.
            //

            application.onCreate(sessionID);

            return session;
        } catch (final FieldConvertError e) {
            throw new ConfigError(e.getMessage());
        }
    }

    private void processPreFixtDataDictionary(SessionID sessionID, SessionSettings settings,
            DefaultDataDictionaryProvider dataDictionaryProvider) throws ConfigError,
            FieldConvertError {
        final DataDictionary dataDictionary = createDataDictionary(sessionID, settings,
                Session.SETTING_DATA_DICTIONARY, sessionID.getBeginString());
        dataDictionaryProvider.addTransportDictionary(sessionID.getBeginString(), dataDictionary);
        dataDictionaryProvider.addApplicationDictionary(
                MessageUtils.toApplVerID(sessionID.getBeginString()), dataDictionary);
    }

    private DataDictionary createDataDictionary(SessionID sessionID, SessionSettings settings,
            String settingsKey, String beginString) throws ConfigError, FieldConvertError {
        final String path = getDictionaryPath(sessionID, settings, settingsKey, beginString);
        final DataDictionary dataDictionary = getDataDictionary(path);

        if (settings.isSetting(sessionID, Session.SETTING_VALIDATE_FIELDS_OUT_OF_ORDER)) {
            dataDictionary.setCheckFieldsOutOfOrder(settings.getBool(sessionID,
                    Session.SETTING_VALIDATE_FIELDS_OUT_OF_ORDER));
        }

        if (settings.isSetting(sessionID, Session.SETTING_VALIDATE_FIELDS_HAVE_VALUES)) {
            dataDictionary.setCheckFieldsHaveValues(settings.getBool(sessionID,
                    Session.SETTING_VALIDATE_FIELDS_HAVE_VALUES));
        }

        if (settings.isSetting(sessionID, Session.SETTING_VALIDATE_UNORDERED_GROUP_FIELDS)) {
            dataDictionary.setCheckUnorderedGroupFields(settings.getBool(sessionID,
                    Session.SETTING_VALIDATE_UNORDERED_GROUP_FIELDS));
        }

        if (settings.isSetting(sessionID, Session.SETTING_VALIDATE_USER_DEFINED_FIELDS)) {
            dataDictionary.setCheckUserDefinedFields(settings.getBool(sessionID,
                    Session.SETTING_VALIDATE_USER_DEFINED_FIELDS));
        }

        if (settings.isSetting(sessionID, Session.SETTING_ALLOW_UNKNOWN_MSG_FIELDS)) {
            dataDictionary.setAllowUnknownMessageFields(settings.getBool(sessionID,
                    Session.SETTING_ALLOW_UNKNOWN_MSG_FIELDS));
        }

        return dataDictionary;
    }

    private void processFixtDataDictionaries(SessionID sessionID, SessionSettings settings,
            DefaultDataDictionaryProvider dataDictionaryProvider) throws ConfigError,
            FieldConvertError {
        dataDictionaryProvider.addTransportDictionary(
                sessionID.getBeginString(),
                createDataDictionary(sessionID, settings, Session.SETTING_TRANSPORT_DATA_DICTIONARY,
                        sessionID.getBeginString()));

        final Properties sessionProperties = settings.getSessionProperties(sessionID);
        final Enumeration<?> keys = sessionProperties.propertyNames();
        while (keys.hasMoreElements()) {
            final String key = (String) keys.nextElement();
            if (key.startsWith(Session.SETTING_APP_DATA_DICTIONARY)) {
                if (key.equals(Session.SETTING_APP_DATA_DICTIONARY)) {
                    final ApplVerID applVerID = toApplVerID(settings.getString(sessionID,
                            Session.SETTING_DEFAULT_APPL_VER_ID));
                    final DataDictionary dd = createDataDictionary(sessionID, settings,
                            Session.SETTING_APP_DATA_DICTIONARY, sessionID.getBeginString());
                    dataDictionaryProvider.addApplicationDictionary(applVerID, dd);
                } else {
                    // Process qualified app data dictionary properties
                    final int offset = key.indexOf('.');
                    if (offset == -1) {
                        throw new ConfigError("Malformed " + Session.SETTING_APP_DATA_DICTIONARY
                                + ": " + key);
                    }

                    final String beginStringQualifier = key.substring(offset + 1);
                    final DataDictionary dd = createDataDictionary(sessionID, settings, key,
                            beginStringQualifier);
                    dataDictionaryProvider.addApplicationDictionary(
                            MessageUtils.toApplVerID(beginStringQualifier), dd);
                }
            }
        }
    }

    private ApplVerID toApplVerID(String value) {
        if (isApplVerIdEnum(value)) {
            return new ApplVerID(value);
        } else {
            // value should be a beginString
            return MessageUtils.toApplVerID(value);
        }
    }

    private boolean isApplVerIdEnum(String value) {
        return value.matches("[0-9]+");
    }

    private String getDictionaryPath(SessionID sessionID, SessionSettings settings,
            String settingsKey, String beginString) throws ConfigError, FieldConvertError {
        String path;
        if (settings.isSetting(sessionID, settingsKey)) {
            path = settings.getString(sessionID, settingsKey);
        } else {
            path = toDictionaryPath(beginString);
        }
        return path;
    }

    private String toDictionaryPath(String beginString) {
        return beginString.replaceAll("\\.", "") + ".xml";
    }

    private DataDictionary getDataDictionary(String path) throws ConfigError {
        try {
            return dictionaryCache.computeIfAbsent(path);
        } catch (QFJException e) {
            final Throwable cause = e.getCause();
            if (cause instanceof ConfigError) {
                throw (ConfigError) cause;
            }
            throw e;
        }
    }

    private int[] getLogonIntervalsInSeconds(SessionSettings settings, SessionID sessionID) throws ConfigError {
        if (settings.isSetting(sessionID, Initiator.SETTING_RECONNECT_INTERVAL)) {
            try {
                final String raw = settings.getString(sessionID, Initiator.SETTING_RECONNECT_INTERVAL);
                final int[] ret = SessionSettings.parseSettingReconnectInterval(raw);
                if (ret != null)
                    return ret;
            } catch (final Throwable e) {
                throw new ConfigError(e);
            }
        }
        return new int[] { 5 }; // default value
    }

    private Set<InetAddress> getInetAddresses(SessionSettings settings, SessionID sessionID)
            throws ConfigError {
        if (settings.isSetting(sessionID, Session.SETTING_ALLOWED_REMOTE_ADDRESSES)) {
            try {
                final String raw = settings.getString(sessionID,
                        Session.SETTING_ALLOWED_REMOTE_ADDRESSES);
                return SessionSettings.parseRemoteAddresses(raw);
            } catch (final Throwable e) {
                throw new ConfigError(e);
            }
        }
        return null; // default value
    }

    private boolean getSetting(SessionSettings settings, SessionID sessionID, String key,
            boolean defaultValue) throws ConfigError, FieldConvertError {
        return settings.isSetting(sessionID, key) ? settings.getBool(sessionID, key) : defaultValue;
    }

    private int getSetting(SessionSettings settings, SessionID sessionID, String key,
            int defaultValue) throws ConfigError, FieldConvertError {
        return settings.isSetting(sessionID, key)
                ? (int) settings.getLong(sessionID, key)
                : defaultValue;
    }

    private double getSetting(SessionSettings settings, SessionID sessionID, String key,
            double defaultValue) throws ConfigError, FieldConvertError {
        return settings.isSetting(sessionID, key)
                ? Double.parseDouble(settings.getString(sessionID, key))
                : defaultValue;
    }

    private UtcTimestampPrecision getTimestampPrecision(SessionSettings settings, SessionID sessionID,
            UtcTimestampPrecision defaultValue) throws ConfigError, FieldConvertError {
        if (settings.isSetting(sessionID, Session.SETTING_TIMESTAMP_PRECISION)) {
            String string = settings.getString(sessionID, Session.SETTING_TIMESTAMP_PRECISION);
            try {
                return UtcTimestampPrecision.valueOf(string);
            } catch (IllegalArgumentException e) {
                throw new ConfigError(e.getMessage() + ". Valid values: " + Arrays.toString(UtcTimestampPrecision.values()));
            }
        } else {
            return defaultValue;
        }
    }
>>>>>>> 70001bc3

}<|MERGE_RESOLUTION|>--- conflicted
+++ resolved
@@ -35,389 +35,6 @@
  * initiators) for creating sessions.
  */
 public class DefaultSessionFactory implements SessionFactory {
-<<<<<<< HEAD
-	private static final SimpleCache<String, DataDictionary> dictionaryCache = new SimpleCache<>(path -> {
-		try {
-			return new DataDictionary(path);
-		} catch (ConfigError e) {
-			throw new QFJException(e);
-		}
-	});
-
-	private final Application application;
-	private final MessageStoreFactory messageStoreFactory;
-	private final LogFactory logFactory;
-	private final MessageFactory messageFactory;
-	private final SessionScheduleFactory sessionScheduleFactory;
-
-	public DefaultSessionFactory(Application application, MessageStoreFactory messageStoreFactory,
-			LogFactory logFactory) {
-		this.application = application;
-		this.messageStoreFactory = messageStoreFactory;
-		this.logFactory = logFactory;
-		this.messageFactory = new DefaultMessageFactory();
-		this.sessionScheduleFactory = new DefaultSessionScheduleFactory();
-	}
-
-	public DefaultSessionFactory(Application application, MessageStoreFactory messageStoreFactory,
-			LogFactory logFactory, MessageFactory messageFactory) {
-		this.application = application;
-		this.messageStoreFactory = messageStoreFactory;
-		this.logFactory = logFactory;
-		this.messageFactory = messageFactory;
-		this.sessionScheduleFactory = new DefaultSessionScheduleFactory();
-	}
-
-	public DefaultSessionFactory(Application application, MessageStoreFactory messageStoreFactory,
-								 LogFactory logFactory, MessageFactory messageFactory,
-								 SessionScheduleFactory sessionScheduleFactory) {
-		this.application = application;
-		this.messageStoreFactory = messageStoreFactory;
-		this.logFactory = logFactory;
-		this.messageFactory = messageFactory;
-		this.sessionScheduleFactory = sessionScheduleFactory;
-	}
-
-	@Override
-	public Session create(SessionID sessionID, SessionSettings settings) throws ConfigError {
-		try {
-			String connectionType = null;
-
-			final boolean rejectGarbledMessage = getSetting(settings, sessionID,
-					Session.SETTING_REJECT_GARBLED_MESSAGE, false);
-
-			final boolean rejectInvalidMessage = getSetting(settings, sessionID,
-					Session.SETTING_REJECT_INVALID_MESSAGE, true);
-
-			final boolean rejectMessageOnUnhandledException = getSetting(settings, sessionID,
-					Session.SETTING_REJECT_MESSAGE_ON_UNHANDLED_EXCEPTION, false);
-
-			final boolean requiresOrigSendingTime = getSetting(settings, sessionID,
-					Session.SETTING_REQUIRES_ORIG_SENDING_TIME, true);
-
-			if (settings.isSetting(sessionID, SessionFactory.SETTING_CONNECTION_TYPE)) {
-				connectionType = settings.getString(sessionID,
-						SessionFactory.SETTING_CONNECTION_TYPE);
-			}
-
-			if (connectionType == null) {
-				throw new ConfigError("Missing ConnectionType");
-			}
-
-			if (!connectionType.equals(SessionFactory.ACCEPTOR_CONNECTION_TYPE)
-					&& !connectionType.equals(SessionFactory.INITIATOR_CONNECTION_TYPE)) {
-				throw new ConfigError("Invalid ConnectionType");
-			}
-
-			if (connectionType.equals(SessionFactory.ACCEPTOR_CONNECTION_TYPE)
-					&& settings.isSetting(sessionID, SessionSettings.SESSION_QUALIFIER)) {
-				throw new ConfigError("SessionQualifier cannot be used with acceptor.");
-			}
-
-			if (connectionType.equals(SessionFactory.INITIATOR_CONNECTION_TYPE)
-					&& settings.isSetting(sessionID, Session.SETTING_ALLOWED_REMOTE_ADDRESSES)) {
-				throw new ConfigError("AllowedRemoteAddresses cannot be used with initiator");
-			}
-
-			DefaultApplVerID senderDefaultApplVerID = null;
-
-			if (sessionID.isFIXT()) {
-				if (!settings.isSetting(sessionID, Session.SETTING_DEFAULT_APPL_VER_ID)) {
-					throw new ConfigError(Session.SETTING_DEFAULT_APPL_VER_ID
-							+ " is required for FIXT transport");
-				}
-				senderDefaultApplVerID = new DefaultApplVerID(toApplVerID(
-						settings.getString(sessionID, Session.SETTING_DEFAULT_APPL_VER_ID))
-						.getValue());
-			}
-
-			boolean useDataDictionary = true;
-			if (settings.isSetting(sessionID, Session.SETTING_USE_DATA_DICTIONARY)) {
-				useDataDictionary = settings
-						.getBool(sessionID, Session.SETTING_USE_DATA_DICTIONARY);
-			}
-
-			DefaultDataDictionaryProvider dataDictionaryProvider = null;
-			if (useDataDictionary) {
-				dataDictionaryProvider = new DefaultDataDictionaryProvider();
-				if (sessionID.isFIXT()) {
-					processFixtDataDictionaries(sessionID, settings, dataDictionaryProvider);
-				} else {
-					processPreFixtDataDictionary(sessionID, settings, dataDictionaryProvider);
-				}
-			}
-
-			int heartbeatInterval = 0;
-			if (connectionType.equals(SessionFactory.INITIATOR_CONNECTION_TYPE)) {
-				heartbeatInterval = (int) settings.getLong(sessionID, Session.SETTING_HEARTBTINT);
-				if (heartbeatInterval <= 0) {
-					throw new ConfigError("Heartbeat must be greater than zero");
-				}
-			}
-
-			final boolean checkLatency = getSetting(settings, sessionID, Session.SETTING_CHECK_LATENCY,
-					true);
-			final int maxLatency = getSetting(settings, sessionID, Session.SETTING_MAX_LATENCY,
-					Session.DEFAULT_MAX_LATENCY);
-			final double testRequestDelayMultiplier = getSetting(settings, sessionID,
-					Session.SETTING_TEST_REQUEST_DELAY_MULTIPLIER,
-					Session.DEFAULT_TEST_REQUEST_DELAY_MULTIPLIER);
-
-			final UtcTimestampPrecision timestampPrecision = getTimestampPrecision(settings, sessionID,
-					UtcTimestampPrecision.MILLIS);
-
-			final boolean resetOnLogout = getSetting(settings, sessionID,
-					Session.SETTING_RESET_ON_LOGOUT, false);
-
-			final boolean resetOnDisconnect = getSetting(settings, sessionID,
-					Session.SETTING_RESET_ON_DISCONNECT, false);
-
-			final boolean resetOnLogon = getSetting(settings, sessionID, Session.SETTING_RESET_ON_LOGON,
-					false);
-
-			final boolean refreshAtLogon = getSetting(settings, sessionID,
-					Session.SETTING_REFRESH_ON_LOGON, false);
-
-			final boolean checkCompID = getSetting(settings, sessionID, Session.SETTING_CHECK_COMP_ID,
-					true);
-
-			final boolean redundantResentRequestAllowed = getSetting(settings, sessionID,
-					Session.SETTING_SEND_REDUNDANT_RESEND_REQUEST, false);
-
-			final boolean persistMessages = getSetting(settings, sessionID,
-					Session.SETTING_PERSIST_MESSAGES, true);
-
-			final boolean useClosedIntervalForResend = getSetting(settings, sessionID,
-					Session.SETTING_USE_CLOSED_RESEND_INTERVAL, false);
-
-			final int logonTimeout = getSetting(settings, sessionID, Session.SETTING_LOGON_TIMEOUT, 10);
-			final int logoutTimeout = getSetting(settings, sessionID, Session.SETTING_LOGOUT_TIMEOUT, 2);
-
-			final boolean validateSequenceNumbers = getSetting(settings, sessionID, Session.SETTING_VALIDATE_SEQUENCE_NUMBERS, true);
-			final boolean validateIncomingMessage = getSetting(settings, sessionID, Session.SETTING_VALIDATE_INCOMING_MESSAGE, true);
-			final boolean resetOnError = getSetting(settings, sessionID, Session.SETTING_RESET_ON_ERROR, false);
-			final boolean disconnectOnError = getSetting(settings, sessionID, Session.SETTING_DISCONNECT_ON_ERROR, false);
-			final boolean disableHeartBeatCheck = getSetting(settings, sessionID, Session.SETTING_DISABLE_HEART_BEAT_CHECK, false);
-			final boolean forceResendWhenCorruptedStore = getSetting(settings, sessionID, Session.SETTING_FORCE_RESEND_WHEN_CORRUPTED_STORE, false);
-			final boolean enableNextExpectedMsgSeqNum = getSetting(settings, sessionID, Session.SETTING_ENABLE_NEXT_EXPECTED_MSG_SEQ_NUM, false);
-			final boolean enableLastMsgSeqNumProcessed = getSetting(settings, sessionID, Session.SETTING_ENABLE_LAST_MSG_SEQ_NUM_PROCESSED, false);
-			final int resendRequestChunkSize = getSetting(settings, sessionID, Session.SETTING_RESEND_REQUEST_CHUNK_SIZE, Session.DEFAULT_RESEND_RANGE_CHUNK_SIZE);
-
-			final int[] logonIntervals = getLogonIntervalsInSeconds(settings, sessionID);
-			final Set<InetAddress> allowedRemoteAddresses = getInetAddresses(settings, sessionID);
-
-			final SessionSchedule sessionSchedule = sessionScheduleFactory.create(sessionID, settings);
-
-			final Session session = new Session(application, messageStoreFactory, sessionID,
-					dataDictionaryProvider, sessionSchedule, logFactory,
-					messageFactory, heartbeatInterval, checkLatency, maxLatency, timestampPrecision,
-					resetOnLogon, resetOnLogout, resetOnDisconnect, refreshAtLogon, checkCompID,
-					redundantResentRequestAllowed, persistMessages, useClosedIntervalForResend,
-					testRequestDelayMultiplier, senderDefaultApplVerID, validateSequenceNumbers,
-					logonIntervals, resetOnError, disconnectOnError, disableHeartBeatCheck, rejectGarbledMessage,
-					rejectInvalidMessage, rejectMessageOnUnhandledException, requiresOrigSendingTime,
-					forceResendWhenCorruptedStore, allowedRemoteAddresses, validateIncomingMessage,
-					resendRequestChunkSize, enableNextExpectedMsgSeqNum, enableLastMsgSeqNumProcessed);
-
-			session.setLogonTimeout(logonTimeout);
-			session.setLogoutTimeout(logoutTimeout);
-
-			final int maxScheduledWriteRequests = getSetting(settings, sessionID, Session.SETTING_MAX_SCHEDULED_WRITE_REQUESTS, 0);
-			session.setMaxScheduledWriteRequests(maxScheduledWriteRequests);
-
-			//
-			// Session registration and creation callback is done here instead of in
-			// session constructor to eliminate the possibility of other threads
-			// accessing the session before it's fully constructed.
-			//
-
-			application.onCreate(sessionID);
-
-			return session;
-		} catch (final FieldConvertError e) {
-			throw new ConfigError(e.getMessage());
-		}
-	}
-
-	private void processPreFixtDataDictionary(SessionID sessionID, SessionSettings settings,
-			DefaultDataDictionaryProvider dataDictionaryProvider) throws ConfigError,
-			FieldConvertError {
-		final DataDictionary dataDictionary = createDataDictionary(sessionID, settings,
-				Session.SETTING_DATA_DICTIONARY, sessionID.getBeginString());
-		dataDictionaryProvider.addTransportDictionary(sessionID.getBeginString(), dataDictionary);
-		dataDictionaryProvider.addApplicationDictionary(
-				MessageUtils.toApplVerID(sessionID.getBeginString()), dataDictionary);
-	}
-
-	private DataDictionary createDataDictionary(SessionID sessionID, SessionSettings settings,
-			String settingsKey, String beginString) throws ConfigError, FieldConvertError {
-		final String path = getDictionaryPath(sessionID, settings, settingsKey, beginString);
-		final DataDictionary dataDictionary = getDataDictionary(path);
-
-		if (settings.isSetting(sessionID, Session.SETTING_VALIDATE_FIELDS_OUT_OF_ORDER)) {
-			dataDictionary.setCheckFieldsOutOfOrder(settings.getBool(sessionID,
-					Session.SETTING_VALIDATE_FIELDS_OUT_OF_ORDER));
-		}
-
-		if (settings.isSetting(sessionID, Session.SETTING_VALIDATE_FIELDS_HAVE_VALUES)) {
-			dataDictionary.setCheckFieldsHaveValues(settings.getBool(sessionID,
-					Session.SETTING_VALIDATE_FIELDS_HAVE_VALUES));
-		}
-
-		if (settings.isSetting(sessionID, Session.SETTING_VALIDATE_UNORDERED_GROUP_FIELDS)) {
-			dataDictionary.setCheckUnorderedGroupFields(settings.getBool(sessionID,
-					Session.SETTING_VALIDATE_UNORDERED_GROUP_FIELDS));
-		}
-
-		if (settings.isSetting(sessionID, Session.SETTING_VALIDATE_USER_DEFINED_FIELDS)) {
-			dataDictionary.setCheckUserDefinedFields(settings.getBool(sessionID,
-					Session.SETTING_VALIDATE_USER_DEFINED_FIELDS));
-		}
-
-		if (settings.isSetting(sessionID, Session.SETTING_ALLOW_UNKNOWN_MSG_FIELDS)) {
-			dataDictionary.setAllowUnknownMessageFields(settings.getBool(sessionID,
-					Session.SETTING_ALLOW_UNKNOWN_MSG_FIELDS));
-		}
-
-		return dataDictionary;
-	}
-
-	private void processFixtDataDictionaries(SessionID sessionID, SessionSettings settings,
-			DefaultDataDictionaryProvider dataDictionaryProvider) throws ConfigError,
-			FieldConvertError {
-		dataDictionaryProvider.addTransportDictionary(
-				sessionID.getBeginString(),
-				createDataDictionary(sessionID, settings, Session.SETTING_TRANSPORT_DATA_DICTIONARY,
-						sessionID.getBeginString()));
-
-		final Properties sessionProperties = settings.getSessionProperties(sessionID);
-		final Enumeration<?> keys = sessionProperties.propertyNames();
-		while (keys.hasMoreElements()) {
-			final String key = (String) keys.nextElement();
-			if (key.startsWith(Session.SETTING_APP_DATA_DICTIONARY)) {
-				if (key.equals(Session.SETTING_APP_DATA_DICTIONARY)) {
-					final ApplVerID applVerID = toApplVerID(settings.getString(sessionID,
-							Session.SETTING_DEFAULT_APPL_VER_ID));
-					final DataDictionary dd = createDataDictionary(sessionID, settings,
-							Session.SETTING_APP_DATA_DICTIONARY, sessionID.getBeginString());
-					dataDictionaryProvider.addApplicationDictionary(applVerID, dd);
-				} else {
-					// Process qualified app data dictionary properties
-					final int offset = key.indexOf('.');
-					if (offset == -1) {
-						throw new ConfigError("Malformed " + Session.SETTING_APP_DATA_DICTIONARY
-								+ ": " + key);
-					}
-
-					final String beginStringQualifier = key.substring(offset + 1);
-					final DataDictionary dd = createDataDictionary(sessionID, settings, key,
-							beginStringQualifier);
-					dataDictionaryProvider.addApplicationDictionary(
-							MessageUtils.toApplVerID(beginStringQualifier), dd);
-				}
-			}
-		}
-	}
-
-	private ApplVerID toApplVerID(String value) {
-		if (isApplVerIdEnum(value)) {
-			return new ApplVerID(value);
-		}
-		// value should be a beginString
-		return MessageUtils.toApplVerID(value);
-	}
-
-	private boolean isApplVerIdEnum(String value) {
-		return value.matches("[0-9]+");
-	}
-
-	private String getDictionaryPath(SessionID sessionID, SessionSettings settings,
-			String settingsKey, String beginString) throws ConfigError, FieldConvertError {
-		String path;
-		if (settings.isSetting(sessionID, settingsKey)) {
-			path = settings.getString(sessionID, settingsKey);
-		} else {
-			path = toDictionaryPath(beginString);
-		}
-		return path;
-	}
-
-	private String toDictionaryPath(String beginString) {
-		return beginString.replaceAll("\\.", "") + ".xml";
-	}
-
-	private DataDictionary getDataDictionary(String path) throws ConfigError {
-		try {
-			return dictionaryCache.computeIfAbsent(path);
-		} catch (QFJException e) {
-			final Throwable cause = e.getCause();
-			if (cause instanceof ConfigError) {
-				throw (ConfigError) cause;
-			}
-			throw e;
-		}
-	}
-
-	private int[] getLogonIntervalsInSeconds(SessionSettings settings, SessionID sessionID) throws ConfigError {
-		if (settings.isSetting(sessionID, Initiator.SETTING_RECONNECT_INTERVAL)) {
-			try {
-				final String raw = settings.getString(sessionID, Initiator.SETTING_RECONNECT_INTERVAL);
-				final int[] ret = SessionSettings.parseSettingReconnectInterval(raw);
-				if (ret != null)
-					return ret;
-			} catch (final Throwable e) {
-				throw new ConfigError(e);
-			}
-		}
-		return new int[] { 5 }; // default value
-	}
-
-	private Set<InetAddress> getInetAddresses(SessionSettings settings, SessionID sessionID)
-			throws ConfigError {
-		if (settings.isSetting(sessionID, Session.SETTING_ALLOWED_REMOTE_ADDRESSES)) {
-			try {
-				final String raw = settings.getString(sessionID,
-						Session.SETTING_ALLOWED_REMOTE_ADDRESSES);
-				return SessionSettings.parseRemoteAddresses(raw);
-			} catch (final Throwable e) {
-				throw new ConfigError(e);
-			}
-		}
-		return null; // default value
-	}
-
-	private boolean getSetting(SessionSettings settings, SessionID sessionID, String key,
-			boolean defaultValue) throws ConfigError, FieldConvertError {
-		return settings.isSetting(sessionID, key) ? settings.getBool(sessionID, key) : defaultValue;
-	}
-
-	private int getSetting(SessionSettings settings, SessionID sessionID, String key,
-			int defaultValue) throws ConfigError, FieldConvertError {
-		return settings.isSetting(sessionID, key)
-				? (int) settings.getLong(sessionID, key)
-				: defaultValue;
-	}
-
-	private double getSetting(SessionSettings settings, SessionID sessionID, String key,
-			double defaultValue) throws ConfigError, FieldConvertError {
-		return settings.isSetting(sessionID, key)
-				? Double.parseDouble(settings.getString(sessionID, key))
-				: defaultValue;
-	}
-
-	private UtcTimestampPrecision getTimestampPrecision(SessionSettings settings, SessionID sessionID,
-			UtcTimestampPrecision defaultValue) throws ConfigError, FieldConvertError {
-		if (settings.isSetting(sessionID, Session.SETTING_TIMESTAMP_PRECISION)) {
-			String string = settings.getString(sessionID, Session.SETTING_TIMESTAMP_PRECISION);
-			try {
-				return UtcTimestampPrecision.valueOf(string);
-			} catch (IllegalArgumentException e) {
-				throw new ConfigError(e.getMessage() + ". Valid values: " + Arrays.toString(UtcTimestampPrecision.values()));
-			}
-		}
-		return defaultValue;
-	}
-=======
     private static final SimpleCache<String, DataDictionary> dictionaryCache = new SimpleCache<>(path -> {
         try {
             return new DataDictionary(path);
@@ -432,8 +49,8 @@
     private final MessageFactory messageFactory;
     private final SessionScheduleFactory sessionScheduleFactory;
 
-    public DefaultSessionFactory(Application application, MessageStoreFactory messageStoreFactory,
-            LogFactory logFactory) {
+    public DefaultSessionFactory(final Application application, final MessageStoreFactory messageStoreFactory,
+            final LogFactory logFactory) {
         this.application = application;
         this.messageStoreFactory = messageStoreFactory;
         this.logFactory = logFactory;
@@ -441,8 +58,8 @@
         this.sessionScheduleFactory = new DefaultSessionScheduleFactory();
     }
 
-    public DefaultSessionFactory(Application application, MessageStoreFactory messageStoreFactory,
-            LogFactory logFactory, MessageFactory messageFactory) {
+    public DefaultSessionFactory(final Application application, final MessageStoreFactory messageStoreFactory,
+            final LogFactory logFactory, final MessageFactory messageFactory) {
         this.application = application;
         this.messageStoreFactory = messageStoreFactory;
         this.logFactory = logFactory;
@@ -450,9 +67,9 @@
         this.sessionScheduleFactory = new DefaultSessionScheduleFactory();
     }
 
-    public DefaultSessionFactory(Application application, MessageStoreFactory messageStoreFactory,
-                                 LogFactory logFactory, MessageFactory messageFactory,
-                                 SessionScheduleFactory sessionScheduleFactory) {
+    public DefaultSessionFactory(final Application application, final MessageStoreFactory messageStoreFactory,
+                                 final LogFactory logFactory, final MessageFactory messageFactory,
+                                 final SessionScheduleFactory sessionScheduleFactory) {
         this.application = application;
         this.messageStoreFactory = messageStoreFactory;
         this.logFactory = logFactory;
@@ -460,7 +77,8 @@
         this.sessionScheduleFactory = sessionScheduleFactory;
     }
 
-    public Session create(SessionID sessionID, SessionSettings settings) throws ConfigError {
+    @Override
+	public Session create(final SessionID sessionID, final SessionSettings settings) throws ConfigError {
         try {
             String connectionType = null;
 
@@ -629,8 +247,8 @@
         }
     }
 
-    private void processPreFixtDataDictionary(SessionID sessionID, SessionSettings settings,
-            DefaultDataDictionaryProvider dataDictionaryProvider) throws ConfigError,
+    private void processPreFixtDataDictionary(final SessionID sessionID, final SessionSettings settings,
+            final DefaultDataDictionaryProvider dataDictionaryProvider) throws ConfigError,
             FieldConvertError {
         final DataDictionary dataDictionary = createDataDictionary(sessionID, settings,
                 Session.SETTING_DATA_DICTIONARY, sessionID.getBeginString());
@@ -639,8 +257,8 @@
                 MessageUtils.toApplVerID(sessionID.getBeginString()), dataDictionary);
     }
 
-    private DataDictionary createDataDictionary(SessionID sessionID, SessionSettings settings,
-            String settingsKey, String beginString) throws ConfigError, FieldConvertError {
+    private DataDictionary createDataDictionary(final SessionID sessionID, final SessionSettings settings,
+            final String settingsKey, final String beginString) throws ConfigError, FieldConvertError {
         final String path = getDictionaryPath(sessionID, settings, settingsKey, beginString);
         final DataDictionary dataDictionary = getDataDictionary(path);
 
@@ -672,8 +290,8 @@
         return dataDictionary;
     }
 
-    private void processFixtDataDictionaries(SessionID sessionID, SessionSettings settings,
-            DefaultDataDictionaryProvider dataDictionaryProvider) throws ConfigError,
+    private void processFixtDataDictionaries(final SessionID sessionID, final SessionSettings settings,
+            final DefaultDataDictionaryProvider dataDictionaryProvider) throws ConfigError,
             FieldConvertError {
         dataDictionaryProvider.addTransportDictionary(
                 sessionID.getBeginString(),
@@ -685,7 +303,7 @@
         while (keys.hasMoreElements()) {
             final String key = (String) keys.nextElement();
             if (key.startsWith(Session.SETTING_APP_DATA_DICTIONARY)) {
-                if (key.equals(Session.SETTING_APP_DATA_DICTIONARY)) {
+                if (Session.SETTING_APP_DATA_DICTIONARY.equals(key)) {
                     final ApplVerID applVerID = toApplVerID(settings.getString(sessionID,
                             Session.SETTING_DEFAULT_APPL_VER_ID));
                     final DataDictionary dd = createDataDictionary(sessionID, settings,
@@ -709,7 +327,7 @@
         }
     }
 
-    private ApplVerID toApplVerID(String value) {
+    private ApplVerID toApplVerID(final String value) {
         if (isApplVerIdEnum(value)) {
             return new ApplVerID(value);
         } else {
@@ -718,12 +336,12 @@
         }
     }
 
-    private boolean isApplVerIdEnum(String value) {
+    private boolean isApplVerIdEnum(final String value) {
         return value.matches("[0-9]+");
     }
 
-    private String getDictionaryPath(SessionID sessionID, SessionSettings settings,
-            String settingsKey, String beginString) throws ConfigError, FieldConvertError {
+    private String getDictionaryPath(final SessionID sessionID, final SessionSettings settings,
+            final String settingsKey, final String beginString) throws ConfigError, FieldConvertError {
         String path;
         if (settings.isSetting(sessionID, settingsKey)) {
             path = settings.getString(sessionID, settingsKey);
@@ -733,14 +351,14 @@
         return path;
     }
 
-    private String toDictionaryPath(String beginString) {
+    private String toDictionaryPath(final String beginString) {
         return beginString.replaceAll("\\.", "") + ".xml";
     }
 
-    private DataDictionary getDataDictionary(String path) throws ConfigError {
+    private DataDictionary getDataDictionary(final String path) throws ConfigError {
         try {
             return dictionaryCache.computeIfAbsent(path);
-        } catch (QFJException e) {
+        } catch (final QFJException e) {
             final Throwable cause = e.getCause();
             if (cause instanceof ConfigError) {
                 throw (ConfigError) cause;
@@ -749,13 +367,14 @@
         }
     }
 
-    private int[] getLogonIntervalsInSeconds(SessionSettings settings, SessionID sessionID) throws ConfigError {
+    private int[] getLogonIntervalsInSeconds(final SessionSettings settings, final SessionID sessionID) throws ConfigError {
         if (settings.isSetting(sessionID, Initiator.SETTING_RECONNECT_INTERVAL)) {
             try {
                 final String raw = settings.getString(sessionID, Initiator.SETTING_RECONNECT_INTERVAL);
                 final int[] ret = SessionSettings.parseSettingReconnectInterval(raw);
-                if (ret != null)
-                    return ret;
+                if (ret != null) {
+					return ret;
+				}
             } catch (final Throwable e) {
                 throw new ConfigError(e);
             }
@@ -763,7 +382,7 @@
         return new int[] { 5 }; // default value
     }
 
-    private Set<InetAddress> getInetAddresses(SessionSettings settings, SessionID sessionID)
+    private Set<InetAddress> getInetAddresses(final SessionSettings settings, final SessionID sessionID)
             throws ConfigError {
         if (settings.isSetting(sessionID, Session.SETTING_ALLOWED_REMOTE_ADDRESSES)) {
             try {
@@ -777,38 +396,36 @@
         return null; // default value
     }
 
-    private boolean getSetting(SessionSettings settings, SessionID sessionID, String key,
-            boolean defaultValue) throws ConfigError, FieldConvertError {
+    private boolean getSetting(final SessionSettings settings, final SessionID sessionID, final String key,
+            final boolean defaultValue) throws ConfigError, FieldConvertError {
         return settings.isSetting(sessionID, key) ? settings.getBool(sessionID, key) : defaultValue;
     }
 
-    private int getSetting(SessionSettings settings, SessionID sessionID, String key,
-            int defaultValue) throws ConfigError, FieldConvertError {
+    private int getSetting(final SessionSettings settings, final SessionID sessionID, final String key,
+            final int defaultValue) throws ConfigError, FieldConvertError {
         return settings.isSetting(sessionID, key)
                 ? (int) settings.getLong(sessionID, key)
                 : defaultValue;
     }
 
-    private double getSetting(SessionSettings settings, SessionID sessionID, String key,
-            double defaultValue) throws ConfigError, FieldConvertError {
+    private double getSetting(final SessionSettings settings, final SessionID sessionID, final String key,
+            final double defaultValue) throws ConfigError, FieldConvertError {
         return settings.isSetting(sessionID, key)
                 ? Double.parseDouble(settings.getString(sessionID, key))
                 : defaultValue;
     }
 
-    private UtcTimestampPrecision getTimestampPrecision(SessionSettings settings, SessionID sessionID,
-            UtcTimestampPrecision defaultValue) throws ConfigError, FieldConvertError {
+    private UtcTimestampPrecision getTimestampPrecision(final SessionSettings settings, final SessionID sessionID,
+            final UtcTimestampPrecision defaultValue) throws ConfigError, FieldConvertError {
         if (settings.isSetting(sessionID, Session.SETTING_TIMESTAMP_PRECISION)) {
-            String string = settings.getString(sessionID, Session.SETTING_TIMESTAMP_PRECISION);
+            final String string = settings.getString(sessionID, Session.SETTING_TIMESTAMP_PRECISION);
             try {
                 return UtcTimestampPrecision.valueOf(string);
-            } catch (IllegalArgumentException e) {
+            } catch (final IllegalArgumentException e) {
                 throw new ConfigError(e.getMessage() + ". Valid values: " + Arrays.toString(UtcTimestampPrecision.values()));
             }
         } else {
             return defaultValue;
         }
     }
->>>>>>> 70001bc3
-
 }
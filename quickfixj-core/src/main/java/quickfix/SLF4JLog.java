/*******************************************************************************
 * Copyright (c) quickfixengine.org  All rights reserved.
 *
 * This file is part of the QuickFIX FIX Engine
 *
 * This file may be distributed under the terms of the quickfixengine.org
 * license as defined by quickfixengine.org and appearing in the file
 * LICENSE included in the packaging of this file.
 *
 * This file is provided AS IS with NO WARRANTY OF ANY KIND, INCLUDING
 * THE WARRANTY OF DESIGN, MERCHANTABILITY AND FITNESS FOR A
 * PARTICULAR PURPOSE.
 *
 * See http://www.quickfixengine.org/LICENSE for licensing information.
 *
 * Contact ask@quickfixengine.org if any conditions of this licensing
 * are not clear to you.
 ******************************************************************************/

package quickfix;

import org.slf4j.Logger;
import org.slf4j.LoggerFactory;
import org.slf4j.spi.LocationAwareLogger;

/**
 * A Log using the SLF4J wrapper that supports JDK 1.4 logging, Log4J and others.
 * This log should be created using the associated factory.
 *
 * @see SLF4JLogFactory
 */
public class SLF4JLog extends AbstractLog {

    public static final String DEFAULT_EVENT_CATEGORY = "quickfixj.event";

    public static final String DEFAULT_ERROR_EVENT_CATEGORY = "quickfixj.errorEvent";

    public static final String DEFAULT_INCOMING_MSG_CATEGORY = "quickfixj.msg.incoming";

    public static final String DEFAULT_OUTGOING_MSG_CATEGORY = "quickfixj.msg.outgoing";

    private final Logger eventLog;

    private final Logger errorEventLog;

    private final Logger incomingMsgLog;

    private final Logger outgoingMsgLog;

    private final String logPrefix;

    private final String callerFQCN;

    public SLF4JLog(SessionID sessionID, String eventCategory, String errorEventCategory,
            String incomingMsgCategory, String outgoingMsgCategory, boolean prependSessionID,
            boolean logHeartbeats, String inCallerFQCN) {
        setLogHeartbeats(logHeartbeats);
        logPrefix = prependSessionID ? (sessionID + ": ") : null;
        eventLog = getLogger(sessionID, eventCategory, DEFAULT_EVENT_CATEGORY);
        errorEventLog = getLogger(sessionID, errorEventCategory, DEFAULT_ERROR_EVENT_CATEGORY);
        incomingMsgLog = getLogger(sessionID, incomingMsgCategory, DEFAULT_INCOMING_MSG_CATEGORY);
        outgoingMsgLog = getLogger(sessionID, outgoingMsgCategory, DEFAULT_OUTGOING_MSG_CATEGORY);
        callerFQCN = inCallerFQCN;
    }

    private Logger getLogger(SessionID sessionID, String category, String defaultCategory) {
        return LoggerFactory.getLogger(category != null
                ? substituteVariables(sessionID, category)
                : defaultCategory);
    }

    private static final String FIX_MAJOR_VERSION_VAR = "\\$\\{fixMajorVersion}";

    private static final String FIX_MINOR_VERSION_VAR = "\\$\\{fixMinorVersion}";

    private static final String SENDER_COMP_ID_VAR = "\\$\\{senderCompID}";

    private static final String SENDER_SUB_ID_VAR = "\\$\\{senderSubID}";

    private static final String SENDER_LOC_ID_VAR = "\\$\\{senderLocationID}";

    private static final String TARGET_COMP_ID_VAR = "\\$\\{targetCompID}";

    private static final String TARGET_SUB_ID_VAR = "\\$\\{targetSubID}";

    private static final String TARGET_LOC_ID_VAR = "\\$\\{targetLocationID}";

    private static final String QUALIFIER_VAR = "\\$\\{qualifier}";

    private String substituteVariables(SessionID sessionID, String category) {
        final String[] beginStringFields = sessionID.getBeginString().split("\\.");
        String processedCategory = category;
        processedCategory = processedCategory.replaceAll(FIX_MAJOR_VERSION_VAR,
                beginStringFields[1]);
        processedCategory = processedCategory.replaceAll(FIX_MINOR_VERSION_VAR,
                beginStringFields[2]);
        processedCategory = processedCategory.replaceAll(SENDER_COMP_ID_VAR,
                sessionID.getSenderCompID());
        processedCategory = processedCategory.replaceAll(SENDER_SUB_ID_VAR,
                sessionID.getSenderSubID());
        processedCategory = processedCategory.replaceAll(SENDER_LOC_ID_VAR,
                sessionID.getSenderLocationID());
        processedCategory = processedCategory.replaceAll(TARGET_COMP_ID_VAR,
                sessionID.getTargetCompID());
        processedCategory = processedCategory.replaceAll(TARGET_SUB_ID_VAR,
                sessionID.getTargetSubID());
        processedCategory = processedCategory.replaceAll(TARGET_LOC_ID_VAR,
                sessionID.getTargetLocationID());
        processedCategory = processedCategory.replaceAll(QUALIFIER_VAR,
                sessionID.getSessionQualifier());
        return processedCategory;
    }

    @Override
	public void onEvent(String text) {
        log(eventLog, text);
    }

    @Override
	public void onErrorEvent(String text) {
        logError(errorEventLog, text);
    }

    @Override
    protected void logIncoming(String message) {
        log(incomingMsgLog, message);
    }

    @Override
    protected void logOutgoing(String message) {
        log(outgoingMsgLog, message);
    }

    /**
     * Made protected to enable unit testing of callerFQCN coming through correctly
     */
    protected void log(org.slf4j.Logger log, String text) {
        if (log.isInfoEnabled()) {
            final String message = logPrefix != null ? (logPrefix + text) : text;
            if (log instanceof LocationAwareLogger) {
                final LocationAwareLogger la = (LocationAwareLogger) log;
                la.log(null, callerFQCN, LocationAwareLogger.INFO_INT, message, null, null);
            } else {
                log.info(message);
            }
        }
    }

    protected void logError(org.slf4j.Logger log, String text) {
        final String message = logPrefix != null ? (logPrefix + text) : text;
        log.error(message);
    }

<<<<<<< HEAD
    private final String clearString = "Log clear operation is not supported: " + getClass().getName();

    @Override
	public void clear() {
        onEvent(clearString);
=======
    public void clear() {
        onEvent("Log clear operation is not supported: " + getClass().getName());
>>>>>>> 70001bc3
    }

}<|MERGE_RESOLUTION|>--- conflicted
+++ resolved
@@ -51,9 +51,9 @@
 
     private final String callerFQCN;
 
-    public SLF4JLog(SessionID sessionID, String eventCategory, String errorEventCategory,
-            String incomingMsgCategory, String outgoingMsgCategory, boolean prependSessionID,
-            boolean logHeartbeats, String inCallerFQCN) {
+    public SLF4JLog(final SessionID sessionID, final String eventCategory, final String errorEventCategory,
+            final String incomingMsgCategory, final String outgoingMsgCategory, final boolean prependSessionID,
+            final boolean logHeartbeats, final String inCallerFQCN) {
         setLogHeartbeats(logHeartbeats);
         logPrefix = prependSessionID ? (sessionID + ": ") : null;
         eventLog = getLogger(sessionID, eventCategory, DEFAULT_EVENT_CATEGORY);
@@ -63,7 +63,7 @@
         callerFQCN = inCallerFQCN;
     }
 
-    private Logger getLogger(SessionID sessionID, String category, String defaultCategory) {
+    private Logger getLogger(final SessionID sessionID, final String category, final String defaultCategory) {
         return LoggerFactory.getLogger(category != null
                 ? substituteVariables(sessionID, category)
                 : defaultCategory);
@@ -87,7 +87,7 @@
 
     private static final String QUALIFIER_VAR = "\\$\\{qualifier}";
 
-    private String substituteVariables(SessionID sessionID, String category) {
+    private String substituteVariables(final SessionID sessionID, final String category) {
         final String[] beginStringFields = sessionID.getBeginString().split("\\.");
         String processedCategory = category;
         processedCategory = processedCategory.replaceAll(FIX_MAJOR_VERSION_VAR,
@@ -112,29 +112,29 @@
     }
 
     @Override
-	public void onEvent(String text) {
+	public void onEvent(final String text) {
         log(eventLog, text);
     }
 
     @Override
-	public void onErrorEvent(String text) {
+	public void onErrorEvent(final String text) {
         logError(errorEventLog, text);
     }
 
     @Override
-    protected void logIncoming(String message) {
+    protected void logIncoming(final String message) {
         log(incomingMsgLog, message);
     }
 
     @Override
-    protected void logOutgoing(String message) {
+    protected void logOutgoing(final String message) {
         log(outgoingMsgLog, message);
     }
 
     /**
      * Made protected to enable unit testing of callerFQCN coming through correctly
      */
-    protected void log(org.slf4j.Logger log, String text) {
+    protected void log(final org.slf4j.Logger log, final String text) {
         if (log.isInfoEnabled()) {
             final String message = logPrefix != null ? (logPrefix + text) : text;
             if (log instanceof LocationAwareLogger) {
@@ -146,21 +146,16 @@
         }
     }
 
-    protected void logError(org.slf4j.Logger log, String text) {
+    protected void logError(final org.slf4j.Logger log, final String text) {
         final String message = logPrefix != null ? (logPrefix + text) : text;
         log.error(message);
     }
 
-<<<<<<< HEAD
     private final String clearString = "Log clear operation is not supported: " + getClass().getName();
 
     @Override
 	public void clear() {
         onEvent(clearString);
-=======
-    public void clear() {
-        onEvent("Log clear operation is not supported: " + getClass().getName());
->>>>>>> 70001bc3
     }
 
 }
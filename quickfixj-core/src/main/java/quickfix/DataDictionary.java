--- conflicted
+++ resolved
@@ -19,27 +19,11 @@
 
 package quickfix;
 
-import org.w3c.dom.Document;
-import org.w3c.dom.Element;
-import org.w3c.dom.NamedNodeMap;
-import org.w3c.dom.Node;
-import org.w3c.dom.NodeList;
-
-import quickfix.Message.Header;
-import quickfix.Message.Trailer;
-import quickfix.field.BeginString;
-import quickfix.field.MsgType;
-import quickfix.field.SessionRejectReason;
-import quickfix.field.converter.BooleanConverter;
-import quickfix.field.converter.CharConverter;
-import quickfix.field.converter.DoubleConverter;
-import quickfix.field.converter.IntConverter;
-import quickfix.field.converter.UtcDateOnlyConverter;
-import quickfix.field.converter.UtcTimeOnlyConverter;
-import quickfix.field.converter.UtcTimestampConverter;
-
-import javax.xml.parsers.DocumentBuilder;
-import javax.xml.parsers.DocumentBuilderFactory;
+import static quickfix.FileUtil.Location.CLASSLOADER_RESOURCE;
+import static quickfix.FileUtil.Location.CONTEXT_RESOURCE;
+import static quickfix.FileUtil.Location.FILESYSTEM;
+import static quickfix.FileUtil.Location.URL;
+
 import java.io.IOException;
 import java.io.InputStream;
 import java.io.Serializable;
@@ -52,27 +36,43 @@
 import java.util.Map;
 import java.util.Set;
 
-import static quickfix.FileUtil.Location.CLASSLOADER_RESOURCE;
-import static quickfix.FileUtil.Location.CONTEXT_RESOURCE;
-import static quickfix.FileUtil.Location.FILESYSTEM;
-import static quickfix.FileUtil.Location.URL;
+import javax.xml.parsers.DocumentBuilder;
+import javax.xml.parsers.DocumentBuilderFactory;
+
+import org.w3c.dom.Document;
+import org.w3c.dom.Element;
+import org.w3c.dom.NamedNodeMap;
+import org.w3c.dom.Node;
+import org.w3c.dom.NodeList;
+
+import quickfix.Message.Header;
+import quickfix.field.BeginString;
+import quickfix.field.MsgType;
+import quickfix.field.SessionRejectReason;
+import quickfix.field.converter.BooleanConverter;
+import quickfix.field.converter.CharConverter;
+import quickfix.field.converter.DoubleConverter;
+import quickfix.field.converter.IntConverter;
+import quickfix.field.converter.UtcDateOnlyConverter;
+import quickfix.field.converter.UtcTimeOnlyConverter;
+import quickfix.field.converter.UtcTimestampConverter;
 
 /**
  * Provide the message metadata for various versions of FIX.
  */
-<<<<<<< HEAD
 public class DataDictionary implements Serializable {
 	private static final long serialVersionUID = -5571173077860438478L;
-	public static transient final String FIXT_PREFIX = "FIXT";
-	public static transient final String FIX_PREFIX = "FIX";
+	private static transient final String FIXT_PREFIX = "FIXT";
+	private static transient final String FIX_PREFIX = "FIX";
 	public static transient final String ANY_VALUE = "__ANY__";
 	public static transient final String HEADER_ID = "HEADER";
 	public static transient final String TRAILER_ID = "TRAILER";
-	public static transient final String MESSAGE_CATEGORY_ADMIN = "admin".intern();
-	public static transient final String MESSAGE_CATEGORY_APP = "app".intern();
-
-	public static transient final int USER_DEFINED_TAG_MIN = 5000;
-	public static transient final String NO = "N";
+	private static transient final String MESSAGE_CATEGORY_ADMIN = "admin".intern();
+	private static transient final String MESSAGE_CATEGORY_APP = "app".intern();
+
+	private static transient final int USER_DEFINED_TAG_MIN = 5000;
+	private static transient final String NO = "N".intern();
+	private static transient final String YES = "Y".intern();
 	private boolean hasVersion = false;
 	private boolean checkFieldsOutOfOrder = true;
 	private boolean checkFieldsHaveValues = true;
@@ -80,7 +80,7 @@
 	private boolean checkUnorderedGroupFields = true;
 	private boolean allowUnknownMessageFields = false;
 	private String beginString;
-	
+
 	// CRITICAL: All of these should be changed to Eclipse Collections primitive collections
 	private final Map<String, Set<Integer>> messageFields = new HashMap<>();
 	private final Map<String, Set<Integer>> requiredFields = new HashMap<>();
@@ -92,8 +92,11 @@
 	private final Map<Integer, Set<String>> fieldValues = new HashMap<>();
 	private final Map<Integer, String> fieldNames = new HashMap<>();
 	private final Map<String, Integer> names = new HashMap<>();
-	private final Map<IntStringPair, String> valueNames = new HashMap<>();
-	private final Map<IntStringPair, GroupInfo> groups = new HashMap<>();
+	// NOTE: Old Veritian Code
+	// private final Map<IntStringPair, String> valueNames = new HashMap<>();
+	// private final Map<IntStringPair, GroupInfo> groups = new HashMap<>();
+	private final IntegerStringMap<String> valueNames = new IntegerStringMap<>();
+	private final StringIntegerMap<GroupInfo> groups = new StringIntegerMap<>();
 	private final Map<String, Node> components = new HashMap<>();
 
 	private DataDictionary() {
@@ -102,33 +105,36 @@
 	/**
 	 * Initialize a data dictionary from a URL or a file path.
 	 *
-	 * @param location a URL or file system path
+	 * @param location
+	 *            a URL or file system path
 	 * @throws ConfigError
 	 */
-	public DataDictionary(String location) throws ConfigError {
+	public DataDictionary(final String location) throws ConfigError {
 		read(location);
 	}
 
 	/**
 	 * Initialize a data dictionary from an input stream.
 	 *
-	 * @param in the input stream
+	 * @param in
+	 *            the input stream
 	 * @throws ConfigError
 	 */
-	public DataDictionary(InputStream in) throws ConfigError {
+	public DataDictionary(final InputStream in) throws ConfigError {
 		load(in);
 	}
 
 	/**
 	 * Copy a data dictionary.
 	 *
-	 * @param source the source dictionary that will be copied into this dictionary
-	 */
-	public DataDictionary(DataDictionary source) {
+	 * @param source
+	 *            the source dictionary that will be copied into this dictionary
+	 */
+	public DataDictionary(final DataDictionary source) {
 		copyFrom(source);
 	}
 
-	private void setVersion(String beginString) {
+	private void setVersion(final String beginString) {
 		this.beginString = beginString;
 		hasVersion = true;
 	}
@@ -142,63 +148,68 @@
 		return beginString;
 	}
 
-	private void addField(int field) {
-		fields.add(Integer.valueOf(field));
-	}
-
-	private void addFieldName(int field, String name) throws ConfigError {
+	private void addField(final int field) {
+		fields.add(field);
+	}
+
+	private void addFieldName(final int field, final String name) throws ConfigError {
 		if (names.put(name, field) != null) {
 			throw new ConfigError("Field named " + name + " defined multiple times");
 		}
-		fieldNames.put(Integer.valueOf(field), name);
+		fieldNames.put(field, name);
 	}
 
 	/**
 	 * Get the field name for a specified tag.
 	 *
-	 * @param field the tag
+	 * @param field
+	 *            the tag
 	 * @return the field name
 	 */
-	public String getFieldName(int field) {
-		return fieldNames.get(Integer.valueOf(field));
-	}
-
-	private void addValueName(int field, String value, String name) {
-		valueNames.put(new IntStringPair(field, value), name);
+	public String getFieldName(final int field) {
+		return fieldNames.get(field);
+	}
+
+	private void addValueName(final int field, final String value, final String name) {
+		valueNames.put(field, value, name);
 	}
 
 	/**
 	 * Get the value name, if any, for an enumerated field value.
 	 *
-	 * @param field the tag
-	 * @param value the value
+	 * @param field
+	 *            the tag
+	 * @param value
+	 *            the value
 	 * @return the value's name
 	 */
-	public String getValueName(int field, String value) {
-		return valueNames.get(new IntStringPair(field, value));
+	public String getValueName(final int field, final String value) {
+		return valueNames.get(field, value);
 	}
 
 	/**
 	 * Predicate for determining if a tag is a defined field.
 	 *
-	 * @param field the tag
+	 * @param field
+	 *            the tag
 	 * @return true if the field is defined, false otherwise
 	 */
-	public boolean isField(int field) {
-		return fields.contains(Integer.valueOf(field));
+	public boolean isField(final int field) {
+		return fields.contains(field);
 	}
 
 	/**
 	 * Return the field type for a field.
 	 *
-	 * @param field the tag
+	 * @param field
+	 *            the tag
 	 * @return the field type
 	 */
-	public FieldType getFieldType(int field) {
-		return fieldTypes.get(Integer.valueOf(field));
-	}
-
-	private void addMsgType(String msgType, String msgName) {
+	public FieldType getFieldType(final int field) {
+		return fieldTypes.get(field);
+	}
+
+	private void addMsgType(final String msgType, final String msgName) {
 		messages.add(msgType);
 		if (msgName != null) {
 			messageTypeForName.put(msgName, msgType);
@@ -208,10 +219,11 @@
 	/**
 	 * Return the message type for the specified name.
 	 *
-	 * @param msgName The message name.
+	 * @param msgName
+	 *            The message name.
 	 * @return the message type
 	 */
-	public String getMsgType(String msgName) {
+	public String getMsgType(final String msgName) {
 		return messageTypeForName.get(msgName);
 	}
 
@@ -219,21 +231,23 @@
 	 * Predicate for determining if message type is valid for a specified FIX
 	 * version.
 	 *
-	 * @param msgType the message type value
+	 * @param msgType
+	 *            the message type value
 	 * @return true if the message type if defined, false otherwise
 	 */
-	public boolean isMsgType(String msgType) {
+	public boolean isMsgType(final String msgType) {
 		return messages.contains(msgType);
 	}
 
 	/**
 	 * Predicate for determining if a message is in the admin category.
 	 *
-	 * @param msgType the messageType
-	 * @return true, if the msgType is a AdminMessage
-	 *         false, if the msgType is a ApplicationMessage
-	 */
-	public boolean isAdminMessage(String msgType) {
+	 * @param msgType
+	 *            the messageType
+	 * @return true, if the msgType is a AdminMessage false, if the msgType is a
+	 *         ApplicationMessage
+	 */
+	public boolean isAdminMessage(final String msgType) {
 		// Categories are interned
 		return MESSAGE_CATEGORY_ADMIN.equals(messageCategory.get(msgType));
 	}
@@ -241,126 +255,139 @@
 	/**
 	 * Predicate for determining if a message is in the app category.
 	 *
-	 * @param msgType the messageType
-	 * @return true, if the msgType is a ApplicationMessage
-	 *         false, if the msgType is a AdminMessage
-	 */
-	public boolean isAppMessage(String msgType) {
+	 * @param msgType
+	 *            the messageType
+	 * @return true, if the msgType is a ApplicationMessage false, if the msgType is
+	 *         a AdminMessage
+	 */
+	public boolean isAppMessage(final String msgType) {
 		// Categories are interned
 		return MESSAGE_CATEGORY_APP.equals(messageCategory.get(msgType));
 	}
 
-	private void addMsgField(String msgType, int field) {
-		messageFields.computeIfAbsent(msgType, k -> new HashSet<>()).add(Integer.valueOf(field));
+	private void addMsgField(final String msgType, final int field) {
+		messageFields.computeIfAbsent(msgType, k -> new HashSet<>()).add(field);
 	}
 
 	/**
 	 * Predicate for determining if a field is valid for a given message type.
 	 *
-	 * @param msgType the message type
-	 * @param field the tag
+	 * @param msgType
+	 *            the message type
+	 * @param field
+	 *            the tag
 	 * @return true if field is defined for message, false otherwise.
 	 */
-	public boolean isMsgField(String msgType, int field) {
+	public boolean isMsgField(final String msgType, final int field) {
 		final Set<Integer> fields = messageFields.get(msgType);
-		return fields != null && fields.contains(Integer.valueOf(field));
+		return fields != null && fields.contains(field);
 	}
 
 	/**
 	 * Predicate for determining if field is a header field.
 	 *
-	 * @param field the tag
+	 * @param field
+	 *            the tag
 	 * @return true if field is a header field, false otherwise.
 	 */
-	public boolean isHeaderField(int field) {
+	public boolean isHeaderField(final int field) {
 		return isMsgField(HEADER_ID, field);
 	}
 
 	/**
 	 * Predicate for determining if field is a trailer field.
 	 *
-	 * @param field the tag
+	 * @param field
+	 *            the tag
 	 * @return true if field is a trailer field, false otherwise.
 	 */
-	public boolean isTrailerField(int field) {
+	public boolean isTrailerField(final int field) {
 		return isMsgField(TRAILER_ID, field);
 	}
 
-	private void addFieldType(int field, FieldType fieldType) {
-		fieldTypes.put(Integer.valueOf(field), fieldType);
+	private void addFieldType(final int field, final FieldType fieldType) {
+		fieldTypes.put(field, fieldType);
 	}
 
 	/**
 	 * Get the field tag given a field name.
 	 *
-	 * @param name the field name
+	 * @param name
+	 *            the field name
 	 * @return the tag
 	 */
-	public int getFieldTag(String name) {
+	public int getFieldTag(final String name) {
 		final Integer tag = names.get(name);
-		return tag != null ? tag.intValue() : -1;
-	}
-
-	private void addRequiredField(String msgType, int field) {
-		requiredFields.computeIfAbsent(msgType, k -> new HashSet<>()).add(Integer.valueOf(field));
+		return tag != null ? tag : -1;
+	}
+
+	private void addRequiredField(final String msgType, final int field) {
+		requiredFields.computeIfAbsent(msgType, k -> new HashSet<>()).add(field);
 	}
 
 	/**
 	 * Predicate for determining if a field is required for a message type
 	 *
-	 * @param msgType the message type
-	 * @param field the tag
+	 * @param msgType
+	 *            the message type
+	 * @param field
+	 *            the tag
 	 * @return true if field is required, false otherwise
 	 */
-	public boolean isRequiredField(String msgType, int field) {
+	public boolean isRequiredField(final String msgType, final int field) {
 		final Set<Integer> fields = requiredFields.get(msgType);
-		return fields != null && fields.contains(Integer.valueOf(field));
+		return fields != null && fields.contains(field);
 	}
 
 	/**
 	 * Predicate for determining if a header field is a required field
 	 *
-	 * @param field the tag
+	 * @param field
+	 *            the tag
 	 * @return true if field s required, false otherwise
 	 */
-	public boolean isRequiredHeaderField(int field) {
+	public boolean isRequiredHeaderField(final int field) {
 		return isRequiredField(HEADER_ID, field);
 	}
 
 	/**
 	 * Predicate for determining if a trailer field is a required field
 	 *
-	 * @param field the tag
+	 * @param field
+	 *            the tag
 	 * @return true if field s required, false otherwise
 	 */
-	public boolean isRequiredTrailerField(int field) {
+	public boolean isRequiredTrailerField(final int field) {
 		return isRequiredField(TRAILER_ID, field);
 	}
 
-	private void addFieldValue(int field, String value) {
-		fieldValues.computeIfAbsent(Integer.valueOf(field), k -> new HashSet<>()).add(value);
+	private void addFieldValue(final int field, final String value) {
+		fieldValues.computeIfAbsent(field, k -> new HashSet<>()).add(value);
 	}
 
 	/**
 	 * Predicate for determining if a field has enumerated values.
 	 *
-	 * @param field the tag
+	 * @param field
+	 *            the tag
 	 * @return true if field is enumerated, false otherwise
 	 */
-	public boolean hasFieldValue(int field) {
-		final Set<String> values = fieldValues.get(Integer.valueOf(field));
+	public boolean hasFieldValue(final int field) {
+		final Set<String> values = fieldValues.get(field);
 		return values != null && !values.isEmpty();
 	}
 
 	/**
 	 * Predicate for determining if a field value is valid
 	 *
-	 * @param field the tag
-	 * @param value a possible field value
+	 * @param field
+	 *            the tag
+	 * @param value
+	 *            a possible field value
 	 * @return true if field value is valid, false otherwise
 	 */
-	public boolean isFieldValue(int field, String value) {
-		final Set<String> validValues = fieldValues.get(Integer.valueOf(field));
+	public boolean isFieldValue(final int field, final String value) {
+		final Set<String> validValues = fieldValues.get(field);
 
 		if (validValues == null || validValues.isEmpty()) {
 			return false;
@@ -384,64 +411,79 @@
 		return true;
 	}
 
-	private void addGroup(String msg, int field, int delim, DataDictionary dataDictionary) {
-		groups.put(new IntStringPair(field, msg), new GroupInfo(delim, dataDictionary));
+	private void addGroup(final String msg, final int field, final int delim, final DataDictionary dataDictionary) {
+		// NOTE: Old Veritian code
+		// groups.put(new IntStringPair(field, msg), new GroupInfo(delim, dataDictionary));
+		groups.put(msg, field, new GroupInfo(delim, dataDictionary));
 	}
 
 	/**
 	 * Predicate for determining if a field is a group count field for a message
 	 * type.
 	 *
-	 * @param msg the message type
-	 * @param field the tag
+	 * @param msg
+	 *            the message type
+	 * @param field
+	 *            the tag
 	 * @return true if field starts a repeating group, false otherwise
 	 */
-	public boolean isGroup(String msg, int field) {
-		return groups.containsKey(new IntStringPair(field, msg));
+	public boolean isGroup(final String msg, final int field) {
+		// NOTE: Old Veritian code
+		// groups.containsKey(new IntStringPair(field, msg));
+		return groups.contains(msg, field);
 	}
 
 	/**
 	 * Predicate for determining if a field is a header group count field
 	 *
-	 * @param field the tag
+	 * @param field
+	 *            the tag
 	 * @return true if field starts a repeating group, false otherwise
 	 */
-	public boolean isHeaderGroup(int field) {
-		return groups.containsKey(new IntStringPair(field, HEADER_ID));
-	}
-
-	/**
-	 * Get repeating group meta-data.
-	 *
-	 * @param msg the message type
-	 * @param field the tag
-	 * @return an object containing group-related meta-data
-	 */
-	public GroupInfo getGroup(String msg, int field) {
-		return groups.get(new IntStringPair(field, msg));
+	public boolean isHeaderGroup(final int field) {
+		// NOTE: Old Veritian code
+		// return groups.containsKey(new IntStringPair(field, HEADER_ID));
+		return groups.contains(HEADER_ID, field);
+	}
+
+	/**
+	 * Get repeating group metadata.
+	 *
+	 * @param msg
+	 *            the message type
+	 * @param field
+	 *            the tag
+	 * @return an object containing group-related metadata
+	 */
+	public GroupInfo getGroup(final String msg, final int field) {
+		// NOTE: Old Veritian code
+		// return groups.get(new IntStringPair(field, msg));
+		return groups.get(msg, field);
 	}
 
 	/**
 	 * Predicate for determining if a field is a FIX raw data field.
 	 *
-	 * @param field the tag
+	 * @param field
+	 *            the tag
 	 * @return true if field is a raw data field, false otherwise
 	 */
-	public boolean isDataField(int field) {
+	public boolean isDataField(final int field) {
 		return fieldTypes.get(field) == FieldType.DATA;
 	}
 
-	private boolean isMultipleValueStringField(int field) {
-		final FieldType fieldType = fieldTypes.get(Integer.valueOf(field));
+	private boolean isMultipleValueStringField(final int field) {
+		final FieldType fieldType = fieldTypes.get(field);
 		return fieldType == FieldType.MULTIPLEVALUESTRING || fieldType == FieldType.MULTIPLESTRINGVALUE;
 	}
 
 	/**
 	 * Controls whether out of order fields are checked.
 	 *
-	 * @param flag true = checked, false = not checked
-	 */
-	public void setCheckFieldsOutOfOrder(boolean flag) {
+	 * @param flag
+	 *            true = checked, false = not checked
+	 */
+	public void setCheckFieldsOutOfOrder(final boolean flag) {
 		checkFieldsOutOfOrder = flag;
 	}
 
@@ -468,47 +510,58 @@
 	/**
 	 * Controls whether group fields are in the same order
 	 *
-	 * @param flag true = checked, false = not checked
-	 */
-	public void setCheckUnorderedGroupFields(boolean flag) {
+	 * @param flag
+	 *            true = checked, false = not checked
+	 */
+	public void setCheckUnorderedGroupFields(final boolean flag) {
 		checkUnorderedGroupFields = flag;
-		for (GroupInfo gi : groups.values()) {
-			gi.getDataDictionary().setCheckUnorderedGroupFields(flag);
+		for (final Map<Integer, GroupInfo> gm : groups.values()) {
+			for (final GroupInfo gi : gm.values()) {
+				gi.getDataDictionary().setCheckUnorderedGroupFields(flag);
+			}
 		}
 	}
 
 	/**
 	 * Controls whether empty field values are checked.
 	 *
-	 * @param flag true = checked, false = not checked
-	 */
-	public void setCheckFieldsHaveValues(boolean flag) {
+	 * @param flag
+	 *            true = checked, false = not checked
+	 */
+	public void setCheckFieldsHaveValues(final boolean flag) {
 		checkFieldsHaveValues = flag;
-		for (GroupInfo gi : groups.values()) {
-			gi.getDataDictionary().setCheckFieldsHaveValues(flag);
+		for (final Map<Integer, GroupInfo> gm : groups.values()) {
+			for (final GroupInfo gi : gm.values()) {
+				gi.getDataDictionary().setCheckFieldsHaveValues(flag);
+			}
 		}
 	}
 
 	/**
 	 * Controls whether user defined fields are checked.
 	 *
-	 * @param flag true = checked, false = not checked
-	 */
-	public void setCheckUserDefinedFields(boolean flag) {
+	 * @param flag
+	 *            true = checked, false = not checked
+	 */
+	public void setCheckUserDefinedFields(final boolean flag) {
 		checkUserDefinedFields = flag;
-		for (GroupInfo gi : groups.values()) {
-			gi.getDataDictionary().setCheckUserDefinedFields(flag);
-		}
-	}
-
-	public void setAllowUnknownMessageFields(boolean allowUnknownFields) {
+		for (final Map<Integer, GroupInfo> gm : groups.values()) {
+			for (final GroupInfo gi : gm.values()) {
+				gi.getDataDictionary().setCheckUserDefinedFields(flag);
+			}
+		}
+	}
+
+	public void setAllowUnknownMessageFields(final boolean allowUnknownFields) {
 		allowUnknownMessageFields = allowUnknownFields;
-		for (GroupInfo gi : groups.values()) {
-			gi.getDataDictionary().setAllowUnknownMessageFields(allowUnknownFields);
-		}
-	}
-
-	private void copyFrom(DataDictionary rhs) {
+		for (final Map<Integer, GroupInfo> gm : groups.values()) {
+			for (final GroupInfo gi : gm.values()) {
+				gi.getDataDictionary().setAllowUnknownMessageFields(allowUnknownFields);
+			}
+		}
+	}
+
+	private void copyFrom(final DataDictionary rhs) {
 		hasVersion = rhs.hasVersion;
 		beginString = rhs.beginString;
 		checkFieldsOutOfOrder = rhs.checkFieldsOutOfOrder;
@@ -535,7 +588,7 @@
 	}
 
 	@SuppressWarnings("unchecked")
-	private static <K, V> void copyMap(Map<K, V> lhs, Map<K, V> rhs) {
+	private static <K, V> void copyMap(final Map<K, V> lhs, final Map<K, V> rhs) {
 		lhs.clear();
 		for (final Map.Entry<K, V> entry : rhs.entrySet()) {
 			Object value = entry.getValue();
@@ -555,20 +608,25 @@
 		}
 	}
 
-	/** copy groups including their data dictionaries and validation settings
-	 *
-	 * @param lhs target
-	 * @param rhs source
-	 */
-	private static void copyGroups(Map<IntStringPair, GroupInfo> lhs, Map<IntStringPair, GroupInfo> rhs) {
+	/**
+	 * copy groups including their data dictionaries and validation settings
+	 *
+	 * @param lhs
+	 *            target
+	 * @param rhs
+	 *            source
+	 */
+	private static void copyGroups(final StringIntegerMap<GroupInfo> lhs, final StringIntegerMap<GroupInfo> rhs) {
 		lhs.clear();
-		for (Map.Entry<IntStringPair, GroupInfo> entry : rhs.entrySet()) {
-			GroupInfo value = new GroupInfo(entry.getValue().getDelimiterField(), new DataDictionary(entry.getValue().getDataDictionary()));
-			lhs.put(entry.getKey(), value);
-		}
-	}
-
-	private static <V> void copyCollection(Collection<V> lhs, Collection<V> rhs) {
+		for (final Map.Entry<String, Map<Integer, GroupInfo>> outer : rhs.entrySet()) {
+			for (final Map.Entry<Integer, GroupInfo> entry : outer.getValue().entrySet()) {
+				final GroupInfo value = new GroupInfo(entry.getValue().getDelimiterField(), new DataDictionary(entry.getValue().getDataDictionary()));
+				lhs.put(outer.getKey(), entry.getKey(), value);
+			}
+		}
+	}
+
+	private static <V> void copyCollection(final Collection<V> lhs, final Collection<V> rhs) {
 		lhs.clear();
 		lhs.addAll(rhs);
 	}
@@ -576,69 +634,75 @@
 	/**
 	 * Validate a message, including the header and trailer fields.
 	 *
-	 * @param message the message
-	 * @throws IncorrectTagValue if a field value is not valid
-	 * @throws FieldNotFound if a field cannot be found
-	 * @throws IncorrectDataFormat if a field value has a wrong data type
-	 */
-	public void validate(Message message) throws IncorrectTagValue, FieldNotFound,
-			IncorrectDataFormat {
+	 * @param message
+	 *            the message
+	 * @throws IncorrectTagValue
+	 *             if a field value is not valid
+	 * @throws FieldNotFound
+	 *             if a field cannot be found
+	 * @throws IncorrectDataFormat
+	 *             if a field value has a wrong data type
+	 */
+	public void validate(final Message message) throws IncorrectTagValue, FieldNotFound, IncorrectDataFormat {
 		validate(message, false);
 	}
 
 	/**
-	 * Validate the message body, with header and trailer fields being validated conditionally.
-	 *
-	 * @param message the message
-	 * @param bodyOnly whether to validate just the message body, or to validate the header and trailer sections as well.
-	 * @throws IncorrectTagValue if a field value is not valid
-	 * @throws FieldNotFound if a field cannot be found
-	 * @throws IncorrectDataFormat if a field value has a wrong data type
-	 */
-	public void validate(Message message, boolean bodyOnly) throws IncorrectTagValue,
-			FieldNotFound, IncorrectDataFormat {
+	 * Validate the message body, with header and trailer fields being validated
+	 * conditionally.
+	 *
+	 * @param message
+	 *            the message
+	 * @param bodyOnly
+	 *            whether to validate just the message body, or to validate the
+	 *            header and trailer sections as well.
+	 * @throws IncorrectTagValue
+	 *             if a field value is not valid
+	 * @throws FieldNotFound
+	 *             if a field cannot be found
+	 * @throws IncorrectDataFormat
+	 *             if a field value has a wrong data type
+	 */
+	public void validate(final Message message, final boolean bodyOnly) throws IncorrectTagValue, FieldNotFound, IncorrectDataFormat {
 		validate(message, bodyOnly ? null : this, this);
 	}
 
-	static void validate(Message message, DataDictionary sessionDataDictionary,
-			DataDictionary applicationDataDictionary) throws IncorrectTagValue, FieldNotFound,
-			IncorrectDataFormat {
+	static void validate(final Message message, final DataDictionary sessionDataDictionary, final DataDictionary applicationDataDictionary)
+			throws IncorrectTagValue, FieldNotFound, IncorrectDataFormat {
 		final boolean bodyOnly = sessionDataDictionary == null;
 
 		final Header header = message.getHeader();
 		if (isVersionSpecified(sessionDataDictionary)
 				&& !sessionDataDictionary.getVersion().equals(header.getString(BeginString.FIELD))
-				&& !header.getString(BeginString.FIELD).equals("FIXT.1.1")
-				&& !sessionDataDictionary.getVersion().equals("FIX.5.0")) {
+				&& !"FIXT.1.1".equals(header.getString(BeginString.FIELD))
+				&& !"FIX.5.0".equals(sessionDataDictionary.getVersion())) {
 			throw new UnsupportedVersion("Message version '" + header.getString(BeginString.FIELD)
-					+ "' does not match the data dictionary version '" + sessionDataDictionary.getVersion() + '\'');
+			+ "' does not match the data dictionary version '" + sessionDataDictionary.getVersion() + '\'');
 		}
 
 		if (!message.hasValidStructure() && message.getException() != null) {
 			throw message.getException();
 		}
 
-		final Trailer trailer = message.getTrailer();
 		final String msgType = header.getString(MsgType.FIELD);
 		if (isVersionSpecified(applicationDataDictionary)) {
 			applicationDataDictionary.checkMsgType(msgType);
-			applicationDataDictionary.checkHasRequired(header, message, trailer, msgType, bodyOnly);
+			applicationDataDictionary.checkHasRequired(header, message, message.getTrailer(), msgType, bodyOnly);
 		}
 
 		if (!bodyOnly) {
 			sessionDataDictionary.iterate(header, HEADER_ID, sessionDataDictionary);
-			sessionDataDictionary.iterate(trailer, TRAILER_ID, sessionDataDictionary);
+			sessionDataDictionary.iterate(message.getTrailer(), TRAILER_ID, sessionDataDictionary);
 		}
 
 		applicationDataDictionary.iterate(message, msgType, applicationDataDictionary);
 	}
 
-	private static boolean isVersionSpecified(DataDictionary dd) {
+	private static boolean isVersionSpecified(final DataDictionary dd) {
 		return dd != null && dd.hasVersion;
 	}
 
-	private void iterate(FieldMap map, String msgType, DataDictionary dd) throws IncorrectTagValue,
-			IncorrectDataFormat {
+	private void iterate(final FieldMap map, final String msgType, final DataDictionary dd) throws IncorrectTagValue, IncorrectDataFormat {
 		final Iterator<Field<?>> iterator = map.iterator();
 		while (iterator.hasNext()) {
 			final StringField field = (StringField) iterator.next();
@@ -650,48 +714,51 @@
 				checkValue(field);
 			}
 
-			if (beginString != null && shouldCheckTag(field)) {
-				dd.checkValidTagNumber(field);
-				if(map instanceof Message) {
-					dd.checkField(field, msgType, map instanceof Message);
-				}
+			// NOTE: Veritian changes
+			if (beginString != null) { // && shouldCheckTag(field)) {
+				// dd.checkValidTagNumber(field);
+				final boolean isMapInstanceOfMessage = map instanceof Message;
+				// NOTE: Old Veritian cod that moes the checkField call into the if statement
+				//				if(isMapInstanceOfMessage) {
+				//					dd.checkField(field, msgType, map instanceof Message);
+				//				}
+				dd.checkField(field, msgType, isMapInstanceOfMessage);
 				dd.checkGroupCount(field, map, msgType);
 			}
 		}
 
 		for (final List<Group> groups : map.getGroups().values()) {
 			for (final Group group : groups) {
-				iterate(group, msgType, dd.getGroup(msgType, group.getFieldTag())
-						.getDataDictionary());
-			}
-		}
-	}
-
-	/** Check if message type is defined in specification. **/
-	private void checkMsgType(String msgType) {
+				iterate(group, msgType, dd.getGroup(msgType, group.getFieldTag()).getDataDictionary());
+			}
+		}
+	}
+
+	/** Check if message type is defined in spec. **/
+	private void checkMsgType(final String msgType) {
 		if (!isMsgType(msgType)) {
 			throw new FieldException(SessionRejectReason.INVALID_MSGTYPE, MsgType.FIELD);
 		}
 	}
 
 	// / If we need to check for the tag in the dictionary
-	private boolean shouldCheckTag(Field<?> field) {
+	private boolean shouldCheckTag(final Field<?> field) {
 		return !(!checkUserDefinedFields && field.getField() >= USER_DEFINED_TAG_MIN);
 	}
 
-	/** Check if field tag number is defined in specification. **/
-	void checkValidTagNumber(Field<?> field) {
+	/** Check if field tag number is defined in the specification. **/
+	void checkValidTagNumber(final Field<?> field) {
 		if (!fields.contains(field.getTag())) {
 			throw new FieldException(SessionRejectReason.INVALID_TAG_NUMBER, field.getField());
 		}
 	}
 
-	/** Check if field tag is defined for message or group **/
-	void checkField(Field<?> field, String msgType, boolean message) {
+	/** Check if the field tag is defined for message or group **/
+	void checkField(final Field<?> field, final String msgType, final boolean message) {
 		// use different validation for groups and messages
 		final int fieldValue = field.getField();
-		boolean messageField = message ? isMsgField(msgType, fieldValue) : fields.contains(fieldValue);
-		boolean fail = checkFieldFailure(fieldValue, messageField) && !allowUnknownMessageFields;
+		final boolean messageField = message ? isMsgField(msgType, fieldValue) : fields.contains(fieldValue);
+		final boolean fail = checkFieldFailure(fieldValue, messageField);
 
 		if (fail) {
 			if (fields.contains(fieldValue)) {
@@ -701,7 +768,7 @@
 		}
 	}
 
-	boolean checkFieldFailure(int field, boolean messageField) {
+	boolean checkFieldFailure(final int field, final boolean messageField) {
 		boolean fail;
 		if (field < USER_DEFINED_TAG_MIN) {
 			fail = !messageField && !allowUnknownMessageFields;
@@ -711,8 +778,8 @@
 		return fail;
 	}
 
-	private void checkValidFormat(StringField field) throws IncorrectDataFormat {
-		FieldType fieldType = getFieldType(field.getTag());
+	private void checkValidFormat(final StringField field) throws IncorrectDataFormat {
+		final FieldType fieldType = getFieldType(field.getTag());
 		if (fieldType == null) {
 			return;
 		}
@@ -770,23 +837,22 @@
 		}
 	}
 
-	private void checkValue(StringField field) throws IncorrectTagValue {
-		int tag = field.getField();
+	private void checkValue(final StringField field) throws IncorrectTagValue {
+		final int tag = field.getField();
 		if (hasFieldValue(tag) && !isFieldValue(tag, field.getValue())) {
 			throw new IncorrectTagValue(tag);
 		}
 	}
 
 	/** Check if a field has a value. **/
-	private void checkHasValue(StringField field) {
+	private void checkHasValue(final StringField field) {
 		if (checkFieldsHaveValues && field.getValue().length() == 0) {
-			throw new FieldException(SessionRejectReason.TAG_SPECIFIED_WITHOUT_A_VALUE,
-					field.getField());
+			throw new FieldException(SessionRejectReason.TAG_SPECIFIED_WITHOUT_A_VALUE, field.getField());
 		}
 	}
 
 	// / Check if a field is in this message type.
-	private void checkIsInMessage(Field<?> field, String msgType) {
+	private void checkIsInMessage(final Field<?> field, final String msgType) {
 		final int fieldNum = field.getField();
 		if (!isMsgField(msgType, fieldNum) && !allowUnknownMessageFields) {
 			throw new FieldException(SessionRejectReason.TAG_NOT_DEFINED_FOR_THIS_MESSAGE_TYPE,
@@ -795,20 +861,17 @@
 	}
 
 	/** Check if group count matches number of groups in **/
-	private void checkGroupCount(StringField field, FieldMap fieldMap, String msgType) {
+	private void checkGroupCount(final StringField field, final FieldMap fieldMap, final String msgType) {
 		final int fieldNum = field.getField();
 		if (isGroup(msgType, fieldNum)) {
 			if (fieldMap.getGroupCount(fieldNum) != Integer.parseInt(field.getValue())) {
-				throw new FieldException(
-						SessionRejectReason.INCORRECT_NUMINGROUP_COUNT_FOR_REPEATING_GROUP,
-						fieldNum);
+				throw new FieldException(SessionRejectReason.INCORRECT_NUMINGROUP_COUNT_FOR_REPEATING_GROUP, fieldNum);
 			}
 		}
 	}
 
 	/** Check if a message has all required fields. **/
-	void checkHasRequired(FieldMap header, FieldMap body, FieldMap trailer, String msgType,
-			boolean bodyOnly) {
+	void checkHasRequired(final FieldMap header, final FieldMap body, final FieldMap trailer, final String msgType, final boolean bodyOnly) {
 		if (!bodyOnly) {
 			checkHasRequired(HEADER_ID, header, bodyOnly);
 			checkHasRequired(TRAILER_ID, trailer, bodyOnly);
@@ -817,7 +880,7 @@
 		checkHasRequired(msgType, body, bodyOnly);
 	}
 
-	private void checkHasRequired(String msgType, FieldMap fields, boolean bodyOnly) {
+	private void checkHasRequired(final String msgType, final FieldMap fields, final boolean bodyOnly) {
 		final Set<Integer> requiredFieldsForMessage = requiredFields.get(msgType);
 		if (requiredFieldsForMessage == null || requiredFieldsForMessage.isEmpty()) {
 			return;
@@ -831,19 +894,18 @@
 
 		final Map<Integer, List<Group>> groups = fields.getGroups();
 		if (!groups.isEmpty()) {
-			for (Map.Entry<Integer, List<Group>> entry : groups.entrySet()) {
+			for (final Map.Entry<Integer, List<Group>> entry : groups.entrySet()) {
 				final GroupInfo p = getGroup(msgType, entry.getKey());
 				if (p == null) { continue; }
 
-				for (Group groupInstance : entry.getValue()) {
-					p.getDataDictionary().checkHasRequired(groupInstance, groupInstance,
-							groupInstance, msgType, bodyOnly);
-				}
-			}
-		}
-	}
-
-	private int countElementNodes(NodeList nodes) {
+				for (final Group groupInstance : entry.getValue()) {
+					p.getDataDictionary().checkHasRequired(groupInstance, groupInstance, groupInstance, msgType, bodyOnly);
+				}
+			}
+		}
+	}
+
+	private int countElementNodes(final NodeList nodes) {
 		int elementNodesCount = 0;
 
 		for (int i = 0; i < nodes.getLength(); ++i) {
@@ -855,24 +917,26 @@
 		return elementNodesCount;
 	}
 
-	private void read(String location) throws ConfigError {
-		try(final InputStream inputStream = FileUtil.open(getClass(), location, URL, FILESYSTEM,
-				CONTEXT_RESOURCE, CLASSLOADER_RESOURCE)) {
-			if (inputStream == null) {
-				throw new ConfigError("Could not find data dictionary: " + location);
-			}
-	
+	private void read(final String location) throws ConfigError {
+		final InputStream inputStream = FileUtil.open(getClass(), location, URL, FILESYSTEM, CONTEXT_RESOURCE, CLASSLOADER_RESOURCE);
+		if (inputStream == null) {
+			throw new ConfigError("Could not find data dictionary: " + location);
+		}
+
+		try {
+			load(inputStream);
+		} catch (final Exception e) {
+			throw new ConfigError(location + ": " + e.getMessage(), e);
+		} finally {
 			try {
-				load(inputStream);
-			} catch (final Exception e) {
-				throw new ConfigError(location + ": " + e.getMessage(), e);
-			}
-		} catch (final IOException e) {
-			throw new ConfigError(e);
-		}
-	}
-
-	private void load(InputStream inputStream) throws ConfigError {
+				inputStream.close();
+			} catch (final IOException e) {
+				throw new ConfigError(e);
+			}
+		}
+	}
+
+	private void load(final InputStream inputStream) throws ConfigError {
 		final DocumentBuilderFactory factory = DocumentBuilderFactory.newInstance();
 		Document document;
 		try {
@@ -883,9 +947,8 @@
 		}
 
 		final Element documentElement = document.getDocumentElement();
-		if (!"fix".equals(documentElement.getNodeName())) {
-			throw new ConfigError(
-					"Could not parse data dictionary file, or no <fix> node found at root");
+		if (!documentElement.getNodeName().equals("fix")) {
+			throw new ConfigError("Could not parse data dictionary file, or no <fix> node found at root");
 		}
 
 		if (!documentElement.hasAttribute("major")) {
@@ -896,11 +959,9 @@
 			throw new ConfigError("minor attribute not found on <fix>");
 		}
 
-		final String dictionaryType = documentElement.hasAttribute("type") ?
-				documentElement.getAttribute("type") : FIX_PREFIX;
-
-		setVersion(dictionaryType + '.' + documentElement.getAttribute("major") + '.'
-				+ documentElement.getAttribute("minor"));
+		final String dictionaryType = documentElement.hasAttribute("type") ? documentElement.getAttribute("type") : FIX_PREFIX;
+
+		setVersion(dictionaryType + '.' + documentElement.getAttribute("major") + '.' + documentElement.getAttribute("minor"));
 
 		// Index Components
 		final NodeList componentsNode = documentElement.getElementsByTagName("components");
@@ -958,23 +1019,22 @@
 				final NodeList valueNodes = fieldNode.getChildNodes();
 				for (int j = 0; j < valueNodes.getLength(); ++j) {
 					final Node valueNode = valueNodes.item(j);
-					if ("value".equals(valueNode.getNodeName())) {
-						final String enumeration = getAttribute(valueNode, "enum");
-						if (enumeration == null) {
-							throw new ConfigError("<value> does not have enum attribute in field "
-									+ name);
-						}
-						addFieldValue(num, enumeration);
-						final String description = getAttribute(valueNode, "description");
-						if (description != null) {
-							addValueName(num, enumeration, description);
-						}
+					if (!"value".equals(valueNode.getNodeName())) { continue; }
+
+					final String enumeration = getAttribute(valueNode, "enum");
+					if (enumeration == null) {
+						throw new ConfigError("<value> does not have enum attribute in field " + name);
 					}
-				}
-
-				if (fieldValues.containsKey(Integer.valueOf(num))) {
+					addFieldValue(num, enumeration);
+					final String description = getAttribute(valueNode, "description");
+					if (description != null) {
+						addValueName(num, enumeration, description);
+					}
+				}
+
+				if (fieldValues.containsKey(num)) {
 					final String allowOtherValues = getAttribute(fieldNode, "allowOtherValues");
-					if (allowOtherValues != null && Boolean.parseBoolean(allowOtherValues)) {
+					if (Boolean.parseBoolean(allowOtherValues)) {
 						addFieldValue(num, ANY_VALUE);
 					}
 				}
@@ -1040,7 +1100,7 @@
 		return messageCategory.size();
 	}
 
-	private void load(Document document, String msgtype, Node node) throws ConfigError {
+	private void load(final Document document, final String msgtype, final Node node) throws ConfigError {
 		String name;
 		final NodeList fieldNodes = node.getChildNodes();
 		if (countElementNodes(fieldNodes) == 0) {
@@ -1053,7 +1113,7 @@
 
 			final String nodeName = fieldNode.getNodeName();
 			final boolean isNodeNameEqualGroup = "group".equals(nodeName);
-			if (isNodeNameEqualGroup || "field".equals(nodeName)) {
+			if ("field".equals(nodeName) || isNodeNameEqualGroup) {
 				name = getAttribute(fieldNode, "name");
 				if (name == null) {
 					throw new ConfigError("<field> does not have a name attribute");
@@ -1064,9 +1124,9 @@
 
 				final String required = getAttribute(fieldNode, "required", NO);
 				if (required == null) {
-					throw new ConfigError('<' + nodeName + "> does not have a 'required' attribute");
-				}
-				final boolean isRequiredSetAsY = "Y".equalsIgnoreCase(required);
+					throw new ConfigError('<' + fieldNode.getNodeName() + "> does not have a 'required' attribute");
+				}
+				final boolean isRequiredSetAsY = YES.equalsIgnoreCase(required);
 				if (isRequiredSetAsY) {
 					addRequiredField(msgtype, num);
 				}
@@ -1080,15 +1140,16 @@
 				if (required == null) {
 					throw new ConfigError("<component> does not have a 'required' attribute");
 				}
-				addXMLComponentFields(document, fieldNode, msgtype, this, "Y".equalsIgnoreCase(required));
-			}
-			// NOTE: this is the new QuickFIXJ code for handlingthe group.
-			if ("group".equals(nodeName)) {
+				addXMLComponentFields(document, fieldNode, msgtype, this, YES.equalsIgnoreCase(required));
+			}
+
+			// NOTE: this is the new QuickFIXJ code for handling the group.
+			if (isNodeNameEqualGroup) {
 				final String required = getAttribute(fieldNode, "required");
 				if (required == null) {
 					throw new ConfigError("<group> does not have a 'required' attribute");
 				}
-				addXMLGroup(document, fieldNode, msgtype, this, "Y".equalsIgnoreCase(required));
+				addXMLGroup(document, fieldNode, msgtype, this, YES.equalsIgnoreCase(required));
 			}
 		}
 	}
@@ -1099,15 +1160,15 @@
 		if (orderedFieldsArray == null) {
 			orderedFieldsArray = new int[fields.size()];
 			int i = 0;
-			for (Integer field : fields) {
-				orderedFieldsArray[i++] = field.intValue();
+			for (final Integer field : fields) {
+				orderedFieldsArray[i++] = field;
 			}
 		}
 
 		return orderedFieldsArray;
 	}
 
-	private int lookupXMLFieldNumber(Document document, Node node) throws ConfigError {
+	private int lookupXMLFieldNumber(final Document document, final Node node) throws ConfigError {
 		final Element element = (Element) node;
 		if (!element.hasAttribute("name")) {
 			throw new ConfigError("No name given to field");
@@ -1115,16 +1176,15 @@
 		return lookupXMLFieldNumber(document, element.getAttribute("name"));
 	}
 
-	private int lookupXMLFieldNumber(Document document, String name) throws ConfigError {
+	private int lookupXMLFieldNumber(final Document document, final String name) throws ConfigError {
 		final Integer fieldNumber = names.get(name);
 		if (fieldNumber == null) {
 			throw new ConfigError("Field " + name + " not defined in fields section");
 		}
-		return fieldNumber.intValue();
-	}
-
-	private int addXMLComponentFields(Document document, Node node, String msgtype,
-			DataDictionary dd, boolean componentRequired) throws ConfigError {
+		return fieldNumber;
+	}
+
+	private int addXMLComponentFields(final Document document, final Node node, final String msgtype, final DataDictionary dd, final boolean componentRequired) throws ConfigError {
 		int firstField = 0;
 
 		String name = getAttribute(node, "name");
@@ -1138,13 +1198,14 @@
 		}
 
 		final NodeList componentFieldNodes = componentNode.getChildNodes();
-		for (int i = 0; i < componentFieldNodes.getLength(); ++i) {
+		final int componentFieldNodesLength = componentFieldNodes.getLength();
+		for (int i = 0; i < componentFieldNodesLength; ++i) {
 			final Node componentFieldNode = componentFieldNodes.item(i);
 
 			final String componentFieldNodeName = componentFieldNode.getNodeName();
 			final boolean isComponentFieldNodeNameEqualGroup = "group".equals(componentFieldNodeName);
 
-			if (isComponentFieldNodeNameEqualGroup || "field".equals(componentFieldNodeName) ) {
+			if ("field".equals(componentFieldNodeName) || isComponentFieldNodeNameEqualGroup) {
 				name = getAttribute(componentFieldNode, "name");
 				if (name == null) {
 					throw new ConfigError("No name given to field");
@@ -1156,37 +1217,35 @@
 				}
 
 				final String required = getAttribute(componentFieldNode, "required");
-				final boolean isRequired = "Y".equalsIgnoreCase(required);
+				final boolean isRequired = YES.equalsIgnoreCase(required);
 				if (isRequired && componentRequired) {
 					dd.addRequiredField(msgtype, field);
 				}
 
 				dd.addField(field);
 				dd.addMsgField(msgtype, field);
-				
+
 				// NOTE: This is Veritian's old mechanism for handling a group
 				/* if (isComponentFieldNodeNameEqualGroup) {
 					addXMLGroup(document, componentFieldNode, msgtype, dd, isRequired);
 				} */
 			}
-			// NOTE: This is QuickFIX/J's new mechanism for handling a group
-			if ("group".equals(componentFieldNodeName)) {
+			if (isComponentFieldNodeNameEqualGroup) {
 				final String required = getAttribute(componentFieldNode, "required");
-				final boolean isRequired = "Y".equalsIgnoreCase(required);
+				final boolean isRequired = YES.equalsIgnoreCase(required);
 				addXMLGroup(document, componentFieldNode, msgtype, dd, isRequired);
 			}
 
 			if ("component".equals(componentFieldNodeName)) {
 				final String required = getAttribute(componentFieldNode, "required");
-				final boolean isRequired = "Y".equalsIgnoreCase(required);
+				final boolean isRequired = YES.equalsIgnoreCase(required);
 				addXMLComponentFields(document, componentFieldNode, msgtype, dd, isRequired);
 			}
 		}
 		return firstField;
 	}
 
-	private void addXMLGroup(Document document, Node node, String msgtype, DataDictionary dd,
-			boolean groupRequired) throws ConfigError {
+	private void addXMLGroup(final Document document, final Node node, final String msgtype, final DataDictionary dd, final boolean groupRequired) throws ConfigError {
 		final String name = getAttribute(node, "name");
 		if (name == null) {
 			throw new ConfigError("No name given to group");
@@ -1197,28 +1256,29 @@
 		final DataDictionary groupDD = new DataDictionary();
 		groupDD.setVersion(dd.getVersion());
 		final NodeList fieldNodeList = node.getChildNodes();
-		for (int i = 0; i < fieldNodeList.getLength(); ++i) {
+		final int fieldNoteListLength = fieldNodeList.getLength();
+		for (int i = 0; i < fieldNoteListLength; ++i) {
 			final Node fieldNode = fieldNodeList.item(i);
 			final String nodeName = fieldNode.getNodeName();
 			if ("field".equals(nodeName)) {
 				field = lookupXMLFieldNumber(document, fieldNode);
 				groupDD.addField(field);
 				final String required = getAttribute(fieldNode, "required");
-				if (required != null && "Y".equalsIgnoreCase(required) && groupRequired) {
+				if (required != null && YES.equalsIgnoreCase(required) && groupRequired) {
 					groupDD.addRequiredField(msgtype, field);
 				}
 			} else if ("component".equals(nodeName)) {
 				final String required = getAttribute(fieldNode, "required");
-				final boolean isRequired = required != null && "Y".equalsIgnoreCase(required);
+				final boolean isRequired = required != null && YES.equalsIgnoreCase(required);
 				field = addXMLComponentFields(document, fieldNode, msgtype, groupDD, isRequired);
 			} else if ("group".equals(nodeName)) {
 				field = lookupXMLFieldNumber(document, fieldNode);
 				groupDD.addField(field);
 				final String required = getAttribute(fieldNode, "required");
-				if (required != null && "Y".equalsIgnoreCase(required) && groupRequired) {
+				if (required != null && YES.equalsIgnoreCase(required) && groupRequired) {
 					groupDD.addRequiredField(msgtype, field);
 				}
-				final boolean isRequired = required != null && "Y".equalsIgnoreCase(required);
+				final boolean isRequired = required != null && YES.equalsIgnoreCase(required);
 				addXMLGroup(document, fieldNode, msgtype, groupDD, isRequired);
 			}
 			if (delim == 0) {
@@ -1231,11 +1291,11 @@
 		}
 	}
 
-	private static String getAttribute(Node node, String name) {
+	private String getAttribute(final Node node, final String name) {
 		return getAttribute(node, name, null);
 	}
 
-	private static String getAttribute(Node node, String name, String defaultValue) {
+	private String getAttribute(final Node node, final String name, final String defaultValue) {
 		final NamedNodeMap attributes = node.getAttributes();
 		if (attributes != null) {
 			final Node namedItem = attributes.getNamedItem(name);
@@ -1250,17 +1310,17 @@
 
 		private final String stringValue;
 
-		public IntStringPair(int value, String value2) {
+		public IntStringPair(final int value, final String value2) {
 			intValue = value;
 			stringValue = value2;
 		}
 
 		@Override
-		public boolean equals(Object other) {
+		public boolean equals(final Object other) {
 			return this == other
 					|| other instanceof IntStringPair
-					   && intValue == ((IntStringPair) other).intValue
-					   && stringValue.equals(((IntStringPair) other).stringValue);
+					&& intValue == ((IntStringPair) other).intValue
+					&& stringValue.equals(((IntStringPair) other).stringValue);
 		}
 
 		@Override
@@ -1277,6 +1337,42 @@
 		}
 	}
 
+	private static class StringIntegerMap<V> extends HashMap<String, Map<Integer, V>> {
+
+		public boolean contains(final String group, final int field) {
+			final Map<Integer, V> map = get(group);
+			return map != null && map.containsKey(field);
+		}
+
+		public V get(final String group, final int field) {
+			final Map<Integer, V> map = get(group);
+			return map == null ? null : map.get(field);
+		}
+
+		public void put(final String group, final int field, final V value) {
+			computeIfAbsent(group, __ -> new HashMap<>()).put(field, value);
+		}
+
+	}
+
+	private static class IntegerStringMap<V> extends HashMap<Integer, Map<String, V>> {
+
+		public boolean contains(final int field, final String group) {
+			final Map<String, V> map = get(field);
+			return map != null && map.containsKey(group);
+		}
+
+		public V get(final int field, final String group) {
+			final Map<String, V> map = get(field);
+			return map == null ? null : map.get(group);
+		}
+
+		public void put(final int field, final String group, final V value) {
+			computeIfAbsent(field, __ -> new HashMap<>()).put(group, value);
+		}
+
+	}
+
 	/**
 	 * Contains meta-data for FIX repeating groups
 	 */
@@ -1287,7 +1383,7 @@
 
 		private final DataDictionary dataDictionary;
 
-		private GroupInfo(int field, DataDictionary dictionary) {
+		private GroupInfo(final int field, final DataDictionary dictionary) {
 			delimiterField = field;
 			dataDictionary = dictionary;
 		}
@@ -1306,11 +1402,10 @@
 		}
 
 		@Override
-		public boolean equals(Object other) {
-			return this == other
-					|| other instanceof GroupInfo
-					   && delimiterField == ((GroupInfo) other).delimiterField
-					   && dataDictionary.equals(((GroupInfo) other).dataDictionary);
+		public boolean equals(final Object other) {
+			return this == other || other instanceof GroupInfo
+					&& delimiterField == ((GroupInfo) other).delimiterField
+					&& dataDictionary.equals(((GroupInfo) other).dataDictionary);
 		}
 
 		@Override
@@ -1318,1238 +1413,5 @@
 			return delimiterField;
 		}
 	}
-=======
-public class DataDictionary {
-    private static final String FIXT_PREFIX = "FIXT";
-    private static final String FIX_PREFIX = "FIX";
-    public static final String ANY_VALUE = "__ANY__";
-    public static final String HEADER_ID = "HEADER";
-    public static final String TRAILER_ID = "TRAILER";
-    private static final String MESSAGE_CATEGORY_ADMIN = "admin";
-    private static final String MESSAGE_CATEGORY_APP = "app";
-
-    private static final int USER_DEFINED_TAG_MIN = 5000;
-    private static final String NO = "N";
-    private boolean hasVersion = false;
-    private boolean checkFieldsOutOfOrder = true;
-    private boolean checkFieldsHaveValues = true;
-    private boolean checkUserDefinedFields = true;
-    private boolean checkUnorderedGroupFields = true;
-    private boolean allowUnknownMessageFields = false;
-    private String beginString;
-    private final Map<String, Set<Integer>> messageFields = new HashMap<>();
-    private final Map<String, Set<Integer>> requiredFields = new HashMap<>();
-    private final Set<String> messages = new HashSet<>();
-    private final Map<String, String> messageCategory = new HashMap<>();
-    private final Map<String, String> messageTypeForName = new HashMap<>();
-    private final LinkedHashSet<Integer> fields = new LinkedHashSet<>();
-    private final Map<Integer, FieldType> fieldTypes = new HashMap<>();
-    private final Map<Integer, Set<String>> fieldValues = new HashMap<>();
-    private final Map<Integer, String> fieldNames = new HashMap<>();
-    private final Map<String, Integer> names = new HashMap<>();
-    private final IntegerStringMap<String> valueNames = new IntegerStringMap<>();
-    private final StringIntegerMap<GroupInfo> groups = new StringIntegerMap<>();
-    private final Map<String, Node> components = new HashMap<>();
-
-    private DataDictionary() {
-    }
-
-    /**
-     * Initialize a data dictionary from a URL or a file path.
-     *
-     * @param location a URL or file system path
-     * @throws ConfigError
-     */
-    public DataDictionary(String location) throws ConfigError {
-        read(location);
-    }
-
-    /**
-     * Initialize a data dictionary from an input stream.
-     *
-     * @param in the input stream
-     * @throws ConfigError
-     */
-    public DataDictionary(InputStream in) throws ConfigError {
-        load(in);
-    }
-
-    /**
-     * Copy a data dictionary.
-     *
-     * @param source the source dictionary that will be copied into this dictionary
-     */
-    public DataDictionary(DataDictionary source) {
-        copyFrom(source);
-    }
-
-    private void setVersion(String beginString) {
-        this.beginString = beginString;
-        hasVersion = true;
-    }
-
-    /**
-     * Get the FIX version associated with this dictionary.
-     *
-     * @return the FIX version
-     */
-    public String getVersion() {
-        return beginString;
-    }
-
-    private void addField(int field) {
-        fields.add(field);
-    }
-
-    private void addFieldName(int field, String name) throws ConfigError {
-        if (names.put(name, field) != null) {
-            throw new ConfigError("Field named " + name + " defined multiple times");
-        }
-        fieldNames.put(field, name);
-    }
-
-    /**
-     * Get the field name for a specified tag.
-     *
-     * @param field the tag
-     * @return the field name
-     */
-    public String getFieldName(int field) {
-        return fieldNames.get(field);
-    }
-
-    private void addValueName(int field, String value, String name) {
-        valueNames.put(field, value, name);
-    }
-
-    /**
-     * Get the value name, if any, for an enumerated field value.
-     *
-     * @param field the tag
-     * @param value the value
-     * @return the value's name
-     */
-    public String getValueName(int field, String value) {
-        return valueNames.get(field, value);
-    }
-
-    /**
-     * Predicate for determining if a tag is a defined field.
-     *
-     * @param field the tag
-     * @return true if the field is defined, false otherwise
-     */
-    public boolean isField(int field) {
-        return fields.contains(field);
-    }
-
-    /**
-     * Return the field type for a field.
-     *
-     * @param field the tag
-     * @return the field type
-     */
-    public FieldType getFieldType(int field) {
-        return fieldTypes.get(field);
-    }
-
-    private void addMsgType(String msgType, String msgName) {
-        messages.add(msgType);
-        if (msgName != null) {
-            messageTypeForName.put(msgName, msgType);
-        }
-    }
-
-    /**
-     * Return the message type for the specified name.
-     *
-     * @param msgName The message name.
-     * @return the message type
-     */
-    public String getMsgType(String msgName) {
-        return messageTypeForName.get(msgName);
-    }
-
-    /**
-     * Predicate for determining if message type is valid for a specified FIX
-     * version.
-     *
-     * @param msgType the message type value
-     * @return true if the message type if defined, false otherwise
-     */
-    public boolean isMsgType(String msgType) {
-        return messages.contains(msgType);
-    }
-
-    /**
-     * Predicate for determining if a message is in the admin category.
-     *
-     * @param msgType the messageType
-     * @return true, if the msgType is a AdminMessage
-     *         false, if the msgType is a ApplicationMessage
-     */
-    public boolean isAdminMessage(String msgType) {
-        // Categories are interned
-        return MESSAGE_CATEGORY_ADMIN.equals(messageCategory.get(msgType));
-    }
-
-    /**
-     * Predicate for determining if a message is in the app category.
-     *
-     * @param msgType the messageType
-     * @return true, if the msgType is a ApplicationMessage
-     *         false, if the msgType is a AdminMessage
-     */
-    public boolean isAppMessage(String msgType) {
-        // Categories are interned
-        return MESSAGE_CATEGORY_APP.equals(messageCategory.get(msgType));
-    }
-
-    private void addMsgField(String msgType, int field) {
-        messageFields.computeIfAbsent(msgType, k -> new HashSet<>()).add(field);
-    }
-
-    /**
-     * Predicate for determining if a field is valid for a given message type.
-     *
-     * @param msgType the message type
-     * @param field the tag
-     * @return true if field is defined for message, false otherwise.
-     */
-    public boolean isMsgField(String msgType, int field) {
-        final Set<Integer> fields = messageFields.get(msgType);
-        return fields != null && fields.contains(field);
-    }
-
-    /**
-     * Predicate for determining if field is a header field.
-     *
-     * @param field the tag
-     * @return true if field is a header field, false otherwise.
-     */
-    public boolean isHeaderField(int field) {
-        return isMsgField(HEADER_ID, field);
-    }
-
-    /**
-     * Predicate for determining if field is a trailer field.
-     *
-     * @param field the tag
-     * @return true if field is a trailer field, false otherwise.
-     */
-    public boolean isTrailerField(int field) {
-        return isMsgField(TRAILER_ID, field);
-    }
-
-    private void addFieldType(int field, FieldType fieldType) {
-        fieldTypes.put(field, fieldType);
-    }
-
-    /**
-     * Get the field tag given a field name.
-     *
-     * @param name the field name
-     * @return the tag
-     */
-    public int getFieldTag(String name) {
-        final Integer tag = names.get(name);
-        return tag != null ? tag : -1;
-    }
-
-    private void addRequiredField(String msgType, int field) {
-        requiredFields.computeIfAbsent(msgType, k -> new HashSet<>()).add(field);
-    }
-
-    /**
-     * Predicate for determining if a field is required for a message type
-     *
-     * @param msgType the message type
-     * @param field the tag
-     * @return true if field is required, false otherwise
-     */
-    public boolean isRequiredField(String msgType, int field) {
-        final Set<Integer> fields = requiredFields.get(msgType);
-        return fields != null && fields.contains(field);
-    }
-
-    /**
-     * Predicate for determining if a header field is a required field
-     *
-     * @param field the tag
-     * @return true if field s required, false otherwise
-     */
-    public boolean isRequiredHeaderField(int field) {
-        return isRequiredField(HEADER_ID, field);
-    }
-
-    /**
-     * Predicate for determining if a trailer field is a required field
-     *
-     * @param field the tag
-     * @return true if field s required, false otherwise
-     */
-    public boolean isRequiredTrailerField(int field) {
-        return isRequiredField(TRAILER_ID, field);
-    }
-
-    private void addFieldValue(int field, String value) {
-        fieldValues.computeIfAbsent(field, k -> new HashSet<>()).add(value);
-    }
-
-    /**
-     * Predicate for determining if a field has enumerated values.
-     *
-     * @param field the tag
-     * @return true if field is enumerated, false otherwise
-     */
-    public boolean hasFieldValue(int field) {
-        final Set<String> values = fieldValues.get(field);
-        return values != null && !values.isEmpty();
-    }
-
-    /**
-     * Predicate for determining if a field value is valid
-     *
-     * @param field the tag
-     * @param value a possible field value
-     * @return true if field value is valid, false otherwise
-     */
-    public boolean isFieldValue(int field, String value) {
-        final Set<String> validValues = fieldValues.get(field);
-
-        if (validValues == null || validValues.isEmpty()) {
-            return false;
-        }
-
-        if (validValues.contains(ANY_VALUE)) {
-            return true;
-        }
-
-        if (!isMultipleValueStringField(field)) {
-            return validValues.contains(value);
-        }
-
-        // MultipleValueString
-        for (String val : value.split(" ")) {
-            if (!validValues.contains(val)) {
-                return false;
-            }
-        }
-
-        return true;
-    }
-
-    private void addGroup(String msg, int field, int delim, DataDictionary dataDictionary) {
-        groups.put(msg, field, new GroupInfo(delim, dataDictionary));
-    }
-
-    /**
-     * Predicate for determining if a field is a group count field for a message
-     * type.
-     *
-     * @param msg the message type
-     * @param field the tag
-     * @return true if field starts a repeating group, false otherwise
-     */
-    public boolean isGroup(String msg, int field) {
-        return groups.contains(msg, field);
-    }
-
-    /**
-     * Predicate for determining if a field is a header group count field
-     *
-     * @param field the tag
-     * @return true if field starts a repeating group, false otherwise
-     */
-    public boolean isHeaderGroup(int field) {
-        return groups.contains(HEADER_ID, field);
-    }
-
-    /**
-     * Get repeating group metadata.
-     *
-     * @param msg the message type
-     * @param field the tag
-     * @return an object containing group-related metadata
-     */
-    public GroupInfo getGroup(String msg, int field) {
-        return groups.get(msg, field);
-    }
-
-    /**
-     * Predicate for determining if a field is a FIX raw data field.
-     *
-     * @param field the tag
-     * @return true if field is a raw data field, false otherwise
-     */
-    public boolean isDataField(int field) {
-        return fieldTypes.get(field) == FieldType.DATA;
-    }
-
-    private boolean isMultipleValueStringField(int field) {
-        final FieldType fieldType = fieldTypes.get(field);
-        return fieldType == FieldType.MULTIPLEVALUESTRING || fieldType == FieldType.MULTIPLESTRINGVALUE;
-    }
-
-    /**
-     * Controls whether out of order fields are checked.
-     *
-     * @param flag true = checked, false = not checked
-     */
-    public void setCheckFieldsOutOfOrder(boolean flag) {
-        checkFieldsOutOfOrder = flag;
-    }
-
-    public boolean isCheckFieldsOutOfOrder() {
-        return checkFieldsOutOfOrder;
-    }
-
-    public boolean isCheckUnorderedGroupFields() {
-        return checkUnorderedGroupFields;
-    }
-
-    public boolean isCheckFieldsHaveValues() {
-        return checkFieldsHaveValues;
-    }
-
-    public boolean isCheckUserDefinedFields() {
-        return checkUserDefinedFields;
-    }
-
-    public boolean isAllowUnknownMessageFields() {
-        return allowUnknownMessageFields;
-    }
-
-    /**
-     * Controls whether group fields are in the same order
-     *
-     * @param flag true = checked, false = not checked
-     */
-    public void setCheckUnorderedGroupFields(boolean flag) {
-        checkUnorderedGroupFields = flag;
-        for (Map<Integer, GroupInfo> gm : groups.values()) {
-            for (GroupInfo gi : gm.values()) {
-                gi.getDataDictionary().setCheckUnorderedGroupFields(flag);
-            }
-        }
-    }
-
-    /**
-     * Controls whether empty field values are checked.
-     *
-     * @param flag true = checked, false = not checked
-     */
-    public void setCheckFieldsHaveValues(boolean flag) {
-        checkFieldsHaveValues = flag;
-        for (Map<Integer, GroupInfo> gm : groups.values()) {
-            for (GroupInfo gi : gm.values()) {
-                gi.getDataDictionary().setCheckFieldsHaveValues(flag);
-            }
-        }
-    }
-
-    /**
-     * Controls whether user defined fields are checked.
-     *
-     * @param flag true = checked, false = not checked
-     */
-    public void setCheckUserDefinedFields(boolean flag) {
-        checkUserDefinedFields = flag;
-        for (Map<Integer, GroupInfo> gm : groups.values()) {
-            for (GroupInfo gi : gm.values()) {
-                gi.getDataDictionary().setCheckUserDefinedFields(flag);
-            }
-        }
-    }
-
-    public void setAllowUnknownMessageFields(boolean allowUnknownFields) {
-        allowUnknownMessageFields = allowUnknownFields;
-        for (Map<Integer, GroupInfo> gm : groups.values()) {
-            for (GroupInfo gi : gm.values()) {
-                gi.getDataDictionary().setAllowUnknownMessageFields(allowUnknownFields);
-            }
-        }
-    }
-
-    private void copyFrom(DataDictionary rhs) {
-        hasVersion = rhs.hasVersion;
-        beginString = rhs.beginString;
-
-        copyMap(messageFields, rhs.messageFields);
-        copyMap(requiredFields, rhs.requiredFields);
-        copyCollection(messages, rhs.messages);
-        copyCollection(fields, rhs.fields);
-        copyMap(fieldTypes, rhs.fieldTypes);
-        copyMap(fieldValues, rhs.fieldValues);
-        copyMap(fieldNames, rhs.fieldNames);
-        copyMap(names, rhs.names);
-        copyMap(valueNames, rhs.valueNames);
-        copyGroups(groups, rhs.groups);
-        copyMap(components, rhs.components);
-
-        setCheckFieldsOutOfOrder(rhs.checkFieldsOutOfOrder);
-        setCheckFieldsHaveValues(rhs.checkFieldsHaveValues);
-        setCheckUserDefinedFields(rhs.checkUserDefinedFields);
-        setCheckUnorderedGroupFields(rhs.checkUnorderedGroupFields);
-        setAllowUnknownMessageFields(rhs.allowUnknownMessageFields);
-    }
-
-    @SuppressWarnings("unchecked")
-    private static <K, V> void copyMap(Map<K, V> lhs, Map<K, V> rhs) {
-        lhs.clear();
-        for (Map.Entry<K, V> entry : rhs.entrySet()) {
-            Object value = entry.getValue();
-            if (value instanceof Collection) {
-                Collection<V> copy;
-                try {
-                    copy = (Collection<V>) value.getClass().newInstance();
-                } catch (final RuntimeException e) {
-                    throw e;
-                } catch (final Exception e) {
-                    throw new RuntimeException(e);
-                }
-                copyCollection(copy, (Collection<V>) value);
-                value = copy;
-            }
-            lhs.put(entry.getKey(), (V) value);
-        }
-    }
-
-    /** copy groups including their data dictionaries and validation settings
-     *
-     * @param lhs target
-     * @param rhs source
-     */
-    private static void copyGroups(StringIntegerMap<GroupInfo> lhs, StringIntegerMap<GroupInfo> rhs) {
-        lhs.clear();
-        for (Map.Entry<String, Map<Integer, GroupInfo>> outer : rhs.entrySet()) {
-            for (Map.Entry<Integer, GroupInfo> entry : outer.getValue().entrySet()) {
-                GroupInfo value = new GroupInfo(entry.getValue().getDelimiterField(),
-                        new DataDictionary(entry.getValue().getDataDictionary()));
-                lhs.put(outer.getKey(), entry.getKey(), value);
-            }
-        }
-    }
-
-    private static <V> void copyCollection(Collection<V> lhs, Collection<V> rhs) {
-        lhs.clear();
-        lhs.addAll(rhs);
-    }
-
-    /**
-     * Validate a message, including the header and trailer fields.
-     *
-     * @param message the message
-     * @throws IncorrectTagValue if a field value is not valid
-     * @throws FieldNotFound if a field cannot be found
-     * @throws IncorrectDataFormat if a field value has a wrong data type
-     */
-    public void validate(Message message) throws IncorrectTagValue, FieldNotFound,
-            IncorrectDataFormat {
-        validate(message, false);
-    }
-
-    /**
-     * Validate the message body, with header and trailer fields being validated conditionally.
-     *
-     * @param message the message
-     * @param bodyOnly whether to validate just the message body, or to validate the header and trailer sections as well.
-     * @throws IncorrectTagValue if a field value is not valid
-     * @throws FieldNotFound if a field cannot be found
-     * @throws IncorrectDataFormat if a field value has a wrong data type
-     */
-    public void validate(Message message, boolean bodyOnly) throws IncorrectTagValue,
-            FieldNotFound, IncorrectDataFormat {
-        validate(message, bodyOnly ? null : this, this);
-    }
-
-    static void validate(Message message, DataDictionary sessionDataDictionary,
-            DataDictionary applicationDataDictionary) throws IncorrectTagValue, FieldNotFound,
-            IncorrectDataFormat {
-        final boolean bodyOnly = sessionDataDictionary == null;
-
-        if (isVersionSpecified(sessionDataDictionary)
-                && !sessionDataDictionary.getVersion().equals(
-                        message.getHeader().getString(BeginString.FIELD))
-                && !message.getHeader().getString(BeginString.FIELD).equals("FIXT.1.1")
-                && !sessionDataDictionary.getVersion().equals("FIX.5.0")) {
-            throw new UnsupportedVersion("Message version '" + message.getHeader().getString(BeginString.FIELD)
-                    + "' does not match the data dictionary version '" + sessionDataDictionary.getVersion() + "'");
-        }
-
-        if (!message.hasValidStructure() && message.getException() != null) {
-            throw message.getException();
-        }
-
-        final String msgType = message.getHeader().getString(MsgType.FIELD);
-        if (isVersionSpecified(applicationDataDictionary)) {
-            applicationDataDictionary.checkMsgType(msgType);
-            applicationDataDictionary.checkHasRequired(message.getHeader(), message,
-                    message.getTrailer(), msgType, bodyOnly);
-        }
-
-        if (!bodyOnly) {
-            sessionDataDictionary.iterate(message.getHeader(), HEADER_ID, sessionDataDictionary);
-            sessionDataDictionary.iterate(message.getTrailer(), TRAILER_ID, sessionDataDictionary);
-        }
-
-        applicationDataDictionary.iterate(message, msgType, applicationDataDictionary);
-    }
-
-    private static boolean isVersionSpecified(DataDictionary dd) {
-        return dd != null && dd.hasVersion;
-    }
-
-    private void iterate(FieldMap map, String msgType, DataDictionary dd) throws IncorrectTagValue,
-            IncorrectDataFormat {
-        final Iterator<Field<?>> iterator = map.iterator();
-        while (iterator.hasNext()) {
-            final StringField field = (StringField) iterator.next();
-
-            checkHasValue(field);
-
-            if (hasVersion) {
-                checkValidFormat(field);
-                checkValue(field);
-            }
-
-            if (beginString != null) {
-                dd.checkField(field, msgType, map instanceof Message);
-                dd.checkGroupCount(field, map, msgType);
-            }
-        }
-
-        for (final List<Group> groups : map.getGroups().values()) {
-            for (final Group group : groups) {
-                iterate(group, msgType, dd.getGroup(msgType, group.getFieldTag())
-                        .getDataDictionary());
-            }
-        }
-    }
-
-    /** Check if message type is defined in spec. **/
-    private void checkMsgType(String msgType) {
-        if (!isMsgType(msgType)) {
-            throw new FieldException(SessionRejectReason.INVALID_MSGTYPE, MsgType.FIELD);
-        }
-    }
-
-    /** Check if field tag number is defined in spec. **/
-    void checkValidTagNumber(Field<?> field) {
-        if (!fields.contains(field.getTag())) {
-            throw new FieldException(SessionRejectReason.INVALID_TAG_NUMBER, field.getField());
-        }
-    }
-
-    /** Check if field tag is defined for message or group **/
-    void checkField(Field<?> field, String msgType, boolean message) {
-        // use different validation for groups and messages
-        boolean messageField = message ? isMsgField(msgType, field.getField()) : fields.contains(field.getField());
-        boolean fail = checkFieldFailure(field.getField(), messageField);
-
-        if (fail) {
-            if (fields.contains(field.getField())) {
-                throw new FieldException(SessionRejectReason.TAG_NOT_DEFINED_FOR_THIS_MESSAGE_TYPE, field.getField());
-            } else {
-                throw new FieldException(SessionRejectReason.INVALID_TAG_NUMBER, field.getField());
-            }
-        }
-    }
-
-    boolean checkFieldFailure(int field, boolean messageField) {
-        boolean fail;
-        if (field < USER_DEFINED_TAG_MIN) {
-            fail = !messageField && !allowUnknownMessageFields;
-        } else {
-            fail = !messageField && checkUserDefinedFields;
-        }
-        return fail;
-    }
-
-    private void checkValidFormat(StringField field) throws IncorrectDataFormat {
-        FieldType fieldType = getFieldType(field.getTag());
-        if (fieldType == null) {
-            return;
-        }
-        if (!checkFieldsHaveValues && field.getValue().length() == 0) {
-            return;
-        }
-        try {
-            switch (fieldType) {
-                case STRING:
-                case MULTIPLEVALUESTRING:
-                case MULTIPLESTRINGVALUE:
-                case EXCHANGE:
-                case LOCALMKTDATE:
-                case DATA:
-                case MONTHYEAR:
-                case DAYOFMONTH:
-                case COUNTRY:
-                    // String
-                    break;
-                case INT:
-                case NUMINGROUP:
-                case SEQNUM:
-                case LENGTH:
-                    IntConverter.convert(field.getValue());
-                    break;
-                case PRICE:
-                case AMT:
-                case QTY:
-                case FLOAT:
-                case PRICEOFFSET:
-                case PERCENTAGE:
-                    DoubleConverter.convert(field.getValue());
-                    break;
-                case BOOLEAN:
-                    BooleanConverter.convert(field.getValue());
-                    break;
-                case UTCDATE:
-                    UtcDateOnlyConverter.convert(field.getValue());
-                    break;
-                case UTCTIMEONLY:
-                    UtcTimeOnlyConverter.convert(field.getValue());
-                    break;
-                case UTCTIMESTAMP:
-                case TIME:
-                    UtcTimestampConverter.convert(field.getValue());
-                    break;
-                case CHAR:
-                    if (beginString.compareTo(FixVersions.BEGINSTRING_FIX41) > 0) {
-                        CharConverter.convert(field.getValue());
-                    } // otherwise it's a String, for older FIX versions
-                    break;
-            }
-        } catch (final FieldConvertError e) {
-            throw new IncorrectDataFormat(field.getTag(), field.getValue());
-        }
-    }
-
-    private void checkValue(StringField field) throws IncorrectTagValue {
-        int tag = field.getField();
-        if (hasFieldValue(tag) && !isFieldValue(tag, field.getValue())) {
-            throw new IncorrectTagValue(tag);
-        }
-    }
-
-    /** Check if a field has a value. **/
-    private void checkHasValue(StringField field) {
-        if (checkFieldsHaveValues && field.getValue().length() == 0) {
-            throw new FieldException(SessionRejectReason.TAG_SPECIFIED_WITHOUT_A_VALUE,
-                    field.getField());
-        }
-    }
-
-    /** Check if group count matches number of groups in **/
-    private void checkGroupCount(StringField field, FieldMap fieldMap, String msgType) {
-        final int fieldNum = field.getField();
-        if (isGroup(msgType, fieldNum)) {
-            if (fieldMap.getGroupCount(fieldNum) != Integer.parseInt(field.getValue())) {
-                throw new FieldException(
-                        SessionRejectReason.INCORRECT_NUMINGROUP_COUNT_FOR_REPEATING_GROUP,
-                        fieldNum);
-            }
-        }
-    }
-
-    /** Check if a message has all required fields. **/
-    void checkHasRequired(FieldMap header, FieldMap body, FieldMap trailer, String msgType,
-            boolean bodyOnly) {
-        if (!bodyOnly) {
-            checkHasRequired(HEADER_ID, header, bodyOnly);
-            checkHasRequired(TRAILER_ID, trailer, bodyOnly);
-        }
-
-        checkHasRequired(msgType, body, bodyOnly);
-    }
-
-    private void checkHasRequired(String msgType, FieldMap fields, boolean bodyOnly) {
-        final Set<Integer> requiredFieldsForMessage = requiredFields.get(msgType);
-        if (requiredFieldsForMessage == null || requiredFieldsForMessage.isEmpty()) {
-            return;
-        }
-
-        for (int field : requiredFieldsForMessage) {
-            if (!fields.isSetField(field)) {
-                throw new FieldException(SessionRejectReason.REQUIRED_TAG_MISSING, field);
-            }
-        }
-
-        final Map<Integer, List<Group>> groups = fields.getGroups();
-        if (!groups.isEmpty()) {
-            for (Map.Entry<Integer, List<Group>> entry : groups.entrySet()) {
-                final GroupInfo p = getGroup(msgType, entry.getKey());
-                if (p != null) {
-                    for (Group groupInstance : entry.getValue()) {
-                        p.getDataDictionary().checkHasRequired(groupInstance, groupInstance,
-                                groupInstance, msgType, bodyOnly);
-                    }
-                }
-            }
-        }
-    }
-
-    private int countElementNodes(NodeList nodes) {
-        int elementNodesCount = 0;
-
-        for (int i = 0; i < nodes.getLength(); i++) {
-            if (nodes.item(i).getNodeType() == Node.ELEMENT_NODE) {
-                elementNodesCount++;
-            }
-        }
-
-        return elementNodesCount;
-    }
-
-    private void read(String location) throws ConfigError {
-        final InputStream inputStream = FileUtil.open(getClass(), location, URL, FILESYSTEM,
-                CONTEXT_RESOURCE, CLASSLOADER_RESOURCE);
-        if (inputStream == null) {
-            throw new ConfigError("Could not find data dictionary: " + location);
-        }
-
-        try {
-            load(inputStream);
-        } catch (final Exception e) {
-            throw new ConfigError(location + ": " + e.getMessage(), e);
-        } finally {
-            try {
-                inputStream.close();
-            } catch (final IOException e) {
-                throw new ConfigError(e);
-            }
-        }
-    }
-
-    private void load(InputStream inputStream) throws ConfigError {
-        final DocumentBuilderFactory factory = DocumentBuilderFactory.newInstance();
-        Document document;
-        try {
-            final DocumentBuilder builder = factory.newDocumentBuilder();
-            document = builder.parse(inputStream);
-        } catch (final Throwable e) {
-            throw new ConfigError("Could not parse data dictionary file", e);
-        }
-
-        final Element documentElement = document.getDocumentElement();
-        if (!documentElement.getNodeName().equals("fix")) {
-            throw new ConfigError(
-                    "Could not parse data dictionary file, or no <fix> node found at root");
-        }
-
-        if (!documentElement.hasAttribute("major")) {
-            throw new ConfigError("major attribute not found on <fix>");
-        }
-
-        if (!documentElement.hasAttribute("minor")) {
-            throw new ConfigError("minor attribute not found on <fix>");
-        }
-
-        final String dictionaryType = documentElement.hasAttribute("type") ? documentElement
-                .getAttribute("type") : FIX_PREFIX;
-
-        setVersion(dictionaryType + "." + documentElement.getAttribute("major") + "."
-                + documentElement.getAttribute("minor"));
-
-        // Index Components
-        final NodeList componentsNode = documentElement.getElementsByTagName("components");
-        if (componentsNode.getLength() > 0) {
-            final NodeList componentNodes = componentsNode.item(0).getChildNodes();
-            for (int i = 0; i < componentNodes.getLength(); i++) {
-                final Node componentNode = componentNodes.item(i);
-                if (componentNode.getNodeName().equals("component")) {
-                    final String name = getAttribute(componentNode, "name");
-                    if (name == null) {
-                        throw new ConfigError("<component> does not have a name attribute");
-                    }
-                    components.put(name, componentNode);
-                }
-            }
-        }
-
-        // FIELDS
-        final NodeList fieldsNode = documentElement.getElementsByTagName("fields");
-        if (fieldsNode.getLength() == 0) {
-            throw new ConfigError("<fields> section not found in data dictionary");
-        }
-
-        final NodeList fieldNodes = fieldsNode.item(0).getChildNodes();
-        if (countElementNodes(fieldNodes) == 0) {
-            throw new ConfigError("No fields defined");
-        }
-
-        for (int i = 0; i < fieldNodes.getLength(); i++) {
-            final Node fieldNode = fieldNodes.item(i);
-            if (fieldNode.getNodeName().equals("field")) {
-                final String name = getAttribute(fieldNode, "name");
-                if (name == null) {
-                    throw new ConfigError("<field> does not have a name attribute");
-                }
-
-                final String number = getAttribute(fieldNode, "number");
-                if (number == null) {
-                    throw new ConfigError("<field> " + name + " does not have a number attribute");
-                }
-
-                final int num = Integer.parseInt(number);
-
-                final String type = getAttribute(fieldNode, "type");
-                if (type == null) {
-                    throw new ConfigError("<field> " + name + " does not have a type attribute");
-                }
-
-                addField(num);
-                addFieldType(num, FieldType.fromName(getVersion(), type));
-                addFieldName(num, name);
-
-                final NodeList valueNodes = fieldNode.getChildNodes();
-                for (int j = 0; j < valueNodes.getLength(); j++) {
-                    final Node valueNode = valueNodes.item(j);
-                    if (valueNode.getNodeName().equals("value")) {
-                        final String enumeration = getAttribute(valueNode, "enum");
-                        if (enumeration == null) {
-                            throw new ConfigError("<value> does not have enum attribute in field "
-                                    + name);
-                        }
-                        addFieldValue(num, enumeration);
-                        final String description = getAttribute(valueNode, "description");
-                        if (description != null) {
-                            addValueName(num, enumeration, description);
-                        }
-                    }
-                }
-
-                if (fieldValues.containsKey(num)) {
-                    final String allowOtherValues = getAttribute(fieldNode, "allowOtherValues");
-                    if (Boolean.parseBoolean(allowOtherValues)) {
-                        addFieldValue(num, ANY_VALUE);
-                    }
-                }
-            }
-        }
-
-        if (beginString.startsWith(FIXT_PREFIX) || beginString.compareTo(FixVersions.FIX50) < 0) {
-            // HEADER
-            final NodeList headerNode = documentElement.getElementsByTagName("header");
-            if (headerNode.getLength() == 0) {
-                throw new ConfigError("<header> section not found in data dictionary");
-            }
-
-            load(document, HEADER_ID, headerNode.item(0));
-
-            // TRAILER
-            final NodeList trailerNode = documentElement.getElementsByTagName("trailer");
-            if (trailerNode.getLength() == 0) {
-                throw new ConfigError("<trailer> section not found in data dictionary");
-            }
-
-            load(document, TRAILER_ID, trailerNode.item(0));
-        }
-
-        // MSGTYPE
-        final NodeList messagesNode = documentElement.getElementsByTagName("messages");
-        if (messagesNode.getLength() == 0) {
-            throw new ConfigError("<messages> section not found in data dictionary");
-        }
-
-        final NodeList messageNodes = messagesNode.item(0).getChildNodes();
-        if (countElementNodes(messageNodes) == 0) {
-            throw new ConfigError("No messages defined");
-        }
-
-        for (int i = 0; i < messageNodes.getLength(); i++) {
-            final Node messageNode = messageNodes.item(i);
-            if (messageNode.getNodeName().equals("message")) {
-                final String msgtype = getAttribute(messageNode, "msgtype");
-                if (msgtype == null) {
-                    throw new ConfigError("<message> does not have a msgtype attribute");
-                }
-
-                final String msgcat = getAttribute(messageNode, "msgcat");
-                if (msgcat != null) {
-                    messageCategory.put(msgtype, msgcat.intern());
-                }
-
-                final String name = getAttribute(messageNode, "name");
-                addMsgType(msgtype, name);
-
-                if (name != null) {
-                    addValueName(MsgType.FIELD, msgtype, name);
-                }
-
-                load(document, msgtype, messageNode);
-            }
-        }
-    }
-
-    public int getNumMessageCategories() {
-        return messageCategory.size();
-    }
-
-    private void load(Document document, String msgtype, Node node) throws ConfigError {
-        String name;
-        final NodeList fieldNodes = node.getChildNodes();
-        if (countElementNodes(fieldNodes) == 0) {
-            throw new ConfigError("No fields found: msgType=" + msgtype);
-        }
-
-        for (int j = 0; j < fieldNodes.getLength(); j++) {
-            final Node fieldNode = fieldNodes.item(j);
-
-            if (fieldNode.getNodeName().equals("field") || fieldNode.getNodeName().equals("group")) {
-                name = getAttribute(fieldNode, "name");
-                if (name == null) {
-                    throw new ConfigError("<field> does not have a name attribute");
-                }
-
-                final int num = lookupXMLFieldNumber(document, name);
-                addMsgField(msgtype, num);
-
-                final String required = getAttribute(fieldNode, "required", NO);
-                if (required == null) {
-                    throw new ConfigError("<" + fieldNode.getNodeName()
-                            + "> does not have a 'required' attribute");
-                }
-                if (required.equalsIgnoreCase("Y")) {
-                    addRequiredField(msgtype, num);
-                }
-            } else if (fieldNode.getNodeName().equals("component")) {
-
-                final String required = getAttribute(fieldNode, "required");
-                if (required == null) {
-                    throw new ConfigError("<component> does not have a 'required' attribute");
-                }
-                addXMLComponentFields(document, fieldNode, msgtype, this,
-                        required.equalsIgnoreCase("Y"));
-            }
-            if (fieldNode.getNodeName().equals("group")) {
-                final String required = getAttribute(fieldNode, "required");
-                if (required == null) {
-                    throw new ConfigError("<group> does not have a 'required' attribute");
-                }
-                addXMLGroup(document, fieldNode, msgtype, this, required.equalsIgnoreCase("Y"));
-            }
-        }
-    }
-
-    private int[] orderedFieldsArray;
-
-    public int[] getOrderedFields() {
-        if (orderedFieldsArray == null) {
-            orderedFieldsArray = new int[fields.size()];
-            int i = 0;
-            for (Integer field : fields) {
-                orderedFieldsArray[i++] = field;
-            }
-        }
-
-        return orderedFieldsArray;
-    }
-
-    private int lookupXMLFieldNumber(Document document, Node node) throws ConfigError {
-        final Element element = (Element) node;
-        if (!element.hasAttribute("name")) {
-            throw new ConfigError("No name given to field");
-        }
-        return lookupXMLFieldNumber(document, element.getAttribute("name"));
-    }
-
-    private int lookupXMLFieldNumber(Document document, String name) throws ConfigError {
-        final Integer fieldNumber = names.get(name);
-        if (fieldNumber == null) {
-            throw new ConfigError("Field " + name + " not defined in fields section");
-        }
-        return fieldNumber;
-    }
-
-    private int addXMLComponentFields(Document document, Node node, String msgtype,
-            DataDictionary dd, boolean componentRequired) throws ConfigError {
-        int firstField = 0;
-
-        String name = getAttribute(node, "name");
-        if (name == null) {
-            throw new ConfigError("No name given to component");
-        }
-
-        final Node componentNode = components.get(name);
-        if (componentNode == null) {
-            throw new ConfigError("Component " + name + " not found");
-        }
-
-        final NodeList componentFieldNodes = componentNode.getChildNodes();
-        for (int i = 0; i < componentFieldNodes.getLength(); i++) {
-            final Node componentFieldNode = componentFieldNodes.item(i);
-
-            if (componentFieldNode.getNodeName().equals("field")
-                    || componentFieldNode.getNodeName().equals("group")) {
-                name = getAttribute(componentFieldNode, "name");
-                if (name == null) {
-                    throw new ConfigError("No name given to field");
-                }
-
-                final int field = lookupXMLFieldNumber(document, name);
-                if (firstField == 0) {
-                    firstField = field;
-                }
-
-                final String required = getAttribute(componentFieldNode, "required");
-                if (required.equalsIgnoreCase("Y") && componentRequired) {
-                    dd.addRequiredField(msgtype, field);
-                }
-
-                dd.addField(field);
-                dd.addMsgField(msgtype, field);
-            }
-            if (componentFieldNode.getNodeName().equals("group")) {
-                final String required = getAttribute(componentFieldNode, "required");
-                final boolean isRequired = required.equalsIgnoreCase("Y");
-                addXMLGroup(document, componentFieldNode, msgtype, dd, isRequired);
-            }
-
-            if (componentFieldNode.getNodeName().equals("component")) {
-                final String required = getAttribute(componentFieldNode, "required");
-                final boolean isRequired = required.equalsIgnoreCase("Y");
-                addXMLComponentFields(document, componentFieldNode, msgtype, dd, isRequired);
-            }
-        }
-        return firstField;
-    }
-
-    private void addXMLGroup(Document document, Node node, String msgtype, DataDictionary dd,
-            boolean groupRequired) throws ConfigError {
-        final String name = getAttribute(node, "name");
-        if (name == null) {
-            throw new ConfigError("No name given to group");
-        }
-        final int group = lookupXMLFieldNumber(document, name);
-        int delim = 0;
-        int field = 0;
-        final DataDictionary groupDD = new DataDictionary();
-        groupDD.setVersion(dd.getVersion());
-        final NodeList fieldNodeList = node.getChildNodes();
-        for (int i = 0; i < fieldNodeList.getLength(); i++) {
-            final Node fieldNode = fieldNodeList.item(i);
-            if (fieldNode.getNodeName().equals("field")) {
-                field = lookupXMLFieldNumber(document, fieldNode);
-                groupDD.addField(field);
-                final String required = getAttribute(fieldNode, "required");
-                if (required != null && required.equalsIgnoreCase("Y") && groupRequired) {
-                    groupDD.addRequiredField(msgtype, field);
-                }
-            } else if (fieldNode.getNodeName().equals("component")) {
-                final String required = getAttribute(fieldNode, "required");
-                final boolean isRequired = required != null && required.equalsIgnoreCase("Y");
-                field = addXMLComponentFields(document, fieldNode, msgtype, groupDD, isRequired);
-            } else if (fieldNode.getNodeName().equals("group")) {
-                field = lookupXMLFieldNumber(document, fieldNode);
-                groupDD.addField(field);
-                final String required = getAttribute(fieldNode, "required");
-                if (required != null && required.equalsIgnoreCase("Y") && groupRequired) {
-                    groupDD.addRequiredField(msgtype, field);
-                }
-                final boolean isRequired = required != null && required.equalsIgnoreCase("Y");
-                addXMLGroup(document, fieldNode, msgtype, groupDD, isRequired);
-            }
-            if (delim == 0) {
-                delim = field;
-            }
-        }
-
-        if (delim != 0) {
-            dd.addGroup(msgtype, group, delim, groupDD);
-        }
-    }
-
-    private String getAttribute(Node node, String name) {
-        return getAttribute(node, name, null);
-    }
-
-    private String getAttribute(Node node, String name, String defaultValue) {
-        final NamedNodeMap attributes = node.getAttributes();
-        if (attributes != null) {
-            final Node namedItem = attributes.getNamedItem(name);
-            return namedItem != null ? namedItem.getNodeValue() : null;
-        }
-        return defaultValue;
-    }
-
-    private static class StringIntegerMap<V> extends HashMap<String, Map<Integer, V>> {
-
-        public boolean contains(String group, int field) {
-            Map<Integer, V> map = get(group);
-            return map != null && map.containsKey(field);
-        }
-
-        public V get(String group, int field) {
-            Map<Integer, V> map = get(group);
-            return map == null ? null : map.get(field);
-        }
-
-        public void put(String group, int field, V value) {
-            computeIfAbsent(group, __ -> new HashMap<>())
-                    .put(field, value);
-        }
-
-    }
-
-    private static class IntegerStringMap<V> extends HashMap<Integer, Map<String, V>> {
-
-        public boolean contains(int field, String group) {
-            Map<String, V> map = get(field);
-            return map != null && map.containsKey(group);
-        }
-
-        public V get(int field, String group) {
-            Map<String, V> map = get(field);
-            return map == null ? null : map.get(group);
-        }
-
-        public void put(int field, String group, V value) {
-            computeIfAbsent(field, __ -> new HashMap<>())
-                    .put(group, value);
-        }
-
-    }
-
-    /**
-     * Contains meta-data for FIX repeating groups
-     */
-    public static final class GroupInfo {
-        private final int delimiterField;
-
-        private final DataDictionary dataDictionary;
-
-        private GroupInfo(int field, DataDictionary dictionary) {
-            delimiterField = field;
-            dataDictionary = dictionary;
-        }
-
-        public DataDictionary getDataDictionary() {
-            return dataDictionary;
-        }
-
-        /**
-         * Returns the delimiter field used to start a repeating group instance.
-         *
-         * @return delimiter field
-         */
-        public int getDelimiterField() {
-            return delimiterField;
-        }
-
-        @Override
-        public boolean equals(Object other) {
-            return this == other
-                    || other instanceof GroupInfo
-                       && delimiterField == ((GroupInfo) other).delimiterField
-                       && dataDictionary.equals(((GroupInfo) other).dataDictionary);
-        }
-
-        @Override
-        public int hashCode() {
-            return delimiterField;
-        }
-    }
->>>>>>> 0ad9ff86
 
 }